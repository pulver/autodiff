--- conflicted
+++ resolved
@@ -33,11 +33,7 @@
       INSTALL_SCRIPT1: 'call "C:\Program Files (x86)\Microsoft Visual Studio\2017\Community\VC\Auxiliary\Build\vcvars64.bat"'
 
 install:
-<<<<<<< HEAD
-  - curl -L -s -S https://dl.bintray.com/boostorg/beta/1.70.0.beta1.rc3/source/boost_1_70_0_b1_rc3.tar.bz2 | tar xjf -
-=======
   - curl -L -s -S https://dl.bintray.com/boostorg/beta/1.70.0.beta1/source/boost_1_70_0_b1.tar.bz2 | tar xjf -
->>>>>>> 5ab438de
   - "%INSTALL_SCRIPT1%"
   - "%INSTALL_SCRIPT2%"
   - ls
