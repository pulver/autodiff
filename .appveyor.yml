#           Copyright Matthew Pulver 2018 - 2019.
# Distributed under the Boost Software License, Version 1.0.
#      (See accompanying file LICENSE_1_0.txt or copy at
#           https://www.boost.org/LICENSE_1_0.txt)

environment:
  matrix:
<<<<<<< HEAD
    - APPVEYOR_BUILD_WORKER_IMAGE: Visual Studio 2015 # 32-bit
      configuration: Debug
      INSTALL_SCRIPT1: 'call "C:\Program Files (x86)\Microsoft Visual Studio 14.0\VC\vcvarsall.bat" x86'
    - APPVEYOR_BUILD_WORKER_IMAGE: Visual Studio 2015 # 32-bit
      configuration: Release
      INSTALL_SCRIPT1: 'call "C:\Program Files (x86)\Microsoft Visual Studio 14.0\VC\vcvarsall.bat" x86'
    - APPVEYOR_BUILD_WORKER_IMAGE: Visual Studio 2015 # 64-bit
      configuration: Debug
      INSTALL_SCRIPT1: 'call "C:\Program Files\Microsoft SDKs\Windows\v7.1\Bin\SetEnv.cmd" /x64'
      INSTALL_SCRIPT2: 'call "C:\Program Files (x86)\Microsoft Visual Studio 14.0\VC\vcvarsall.bat" x86_amd64'
    - APPVEYOR_BUILD_WORKER_IMAGE: Visual Studio 2015 # 64-bit
      configuration: Release
      INSTALL_SCRIPT1: 'call "C:\Program Files\Microsoft SDKs\Windows\v7.1\Bin\SetEnv.cmd" /x64'
      INSTALL_SCRIPT2: 'call "C:\Program Files (x86)\Microsoft Visual Studio 14.0\VC\vcvarsall.bat" x86_amd64'
=======
>>>>>>> ff86a52c
    - APPVEYOR_BUILD_WORKER_IMAGE: Visual Studio 2017 # 32-bit
      configuration: Debug
      INSTALL_SCRIPT1: 'call "C:\Program Files (x86)\Microsoft Visual Studio\2017\Community\VC\Auxiliary\Build\vcvars32.bat"'
    - APPVEYOR_BUILD_WORKER_IMAGE: Visual Studio 2017 # 32-bit
      configuration: Release
      INSTALL_SCRIPT1: 'call "C:\Program Files (x86)\Microsoft Visual Studio\2017\Community\VC\Auxiliary\Build\vcvars32.bat"'
    - APPVEYOR_BUILD_WORKER_IMAGE: Visual Studio 2017 # 64-bit
      configuration: Debug
      INSTALL_SCRIPT1: 'call "C:\Program Files (x86)\Microsoft Visual Studio\2017\Community\VC\Auxiliary\Build\vcvars64.bat"'
    - APPVEYOR_BUILD_WORKER_IMAGE: Visual Studio 2017 # 64-bit
      configuration: Release
      INSTALL_SCRIPT1: 'call "C:\Program Files (x86)\Microsoft Visual Studio\2017\Community\VC\Auxiliary\Build\vcvars64.bat"'

install:
  - curl -L -s -S https://dl.bintray.com/boostorg/release/1.69.0/source/boost_1_69_0.tar.gz | tar zxf -
  - "%INSTALL_SCRIPT1%"
  - "%INSTALL_SCRIPT2%"
  - ls

build_script:
  - cl.exe /bigobj /EHsc /Iboost_1_69_0 /Iinclude test/test_autodiff.cpp

test_script:
  - test_autodiff

# Notes:
#
# * Adding /bigojb resolved (but not needed for Visual Studio 2017 32-bit)
#   * C:\projects\autodiff\test\test_autodiff.cpp : fatal error C1128: number of sections exceeded object file format limit: compile with /bigobj
# * Adding /EHsc resolved both warnings:
#   * C:\Program Files (x86)\Microsoft Visual Studio\2017\Community\VC\Tools\MSVC\14.16.27023\include\xlocale(319): warning C4530: C++ exception handler used, but unwind semantics are not enabled. Specify /EHsc
#   * c:\libraries\boost_1_67_0\boost\test\impl\execution_monitor.ipp(277) : warning C4717: 'boost::detail::report_error': recursive on all control paths, function will cause runtime stack overflow<|MERGE_RESOLUTION|>--- conflicted
+++ resolved
@@ -5,23 +5,6 @@
 
 environment:
   matrix:
-<<<<<<< HEAD
-    - APPVEYOR_BUILD_WORKER_IMAGE: Visual Studio 2015 # 32-bit
-      configuration: Debug
-      INSTALL_SCRIPT1: 'call "C:\Program Files (x86)\Microsoft Visual Studio 14.0\VC\vcvarsall.bat" x86'
-    - APPVEYOR_BUILD_WORKER_IMAGE: Visual Studio 2015 # 32-bit
-      configuration: Release
-      INSTALL_SCRIPT1: 'call "C:\Program Files (x86)\Microsoft Visual Studio 14.0\VC\vcvarsall.bat" x86'
-    - APPVEYOR_BUILD_WORKER_IMAGE: Visual Studio 2015 # 64-bit
-      configuration: Debug
-      INSTALL_SCRIPT1: 'call "C:\Program Files\Microsoft SDKs\Windows\v7.1\Bin\SetEnv.cmd" /x64'
-      INSTALL_SCRIPT2: 'call "C:\Program Files (x86)\Microsoft Visual Studio 14.0\VC\vcvarsall.bat" x86_amd64'
-    - APPVEYOR_BUILD_WORKER_IMAGE: Visual Studio 2015 # 64-bit
-      configuration: Release
-      INSTALL_SCRIPT1: 'call "C:\Program Files\Microsoft SDKs\Windows\v7.1\Bin\SetEnv.cmd" /x64'
-      INSTALL_SCRIPT2: 'call "C:\Program Files (x86)\Microsoft Visual Studio 14.0\VC\vcvarsall.bat" x86_amd64'
-=======
->>>>>>> ff86a52c
     - APPVEYOR_BUILD_WORKER_IMAGE: Visual Studio 2017 # 32-bit
       configuration: Debug
       INSTALL_SCRIPT1: 'call "C:\Program Files (x86)\Microsoft Visual Studio\2017\Community\VC\Auxiliary\Build\vcvars32.bat"'
@@ -42,15 +25,14 @@
   - ls
 
 build_script:
-  - cl.exe /bigobj /EHsc /Iboost_1_69_0 /Iinclude test/test_autodiff.cpp
+# - cl.exe /EHsc /IC:\Libraries\boost_1_67_0 /Iinclude test/test_autodiff.cpp
+  - cl.exe /EHsc /Iboost_1_69_0 /Iinclude test/test_autodiff.cpp
 
 test_script:
   - test_autodiff
 
 # Notes:
 #
-# * Adding /bigojb resolved (but not needed for Visual Studio 2017 32-bit)
-#   * C:\projects\autodiff\test\test_autodiff.cpp : fatal error C1128: number of sections exceeded object file format limit: compile with /bigobj
 # * Adding /EHsc resolved both warnings:
 #   * C:\Program Files (x86)\Microsoft Visual Studio\2017\Community\VC\Tools\MSVC\14.16.27023\include\xlocale(319): warning C4530: C++ exception handler used, but unwind semantics are not enabled. Specify /EHsc
 #   * c:\libraries\boost_1_67_0\boost\test\impl\execution_monitor.ipp(277) : warning C4717: 'boost::detail::report_error': recursive on all control paths, function will cause runtime stack overflow