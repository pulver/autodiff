--- conflicted
+++ resolved
@@ -54,7 +54,6 @@
             - libstdc++-7-dev
       env:
         - MATRIX_EVAL="CC=clang-5.0 && CXX=clang++-5.0 && COMPILER=clang++-5.0 && CXXSTD=c++11"
-
     - os: linux
       dist: trusty
       compiler: gcc
@@ -69,8 +68,6 @@
           organization: kedarbhat-github
       env:
         - MATRIX_EVAL="CC=gcc-7 && CXX=g++-7 && COMPILER=g++-7 && CXXSTD=c++17"
-        - COMPILATION_PREFIX="build-wrapper-linux-x86-64 --out-dir bw-outputs"
-
     - os: linux
       dist: trusty
       compiler: gcc
@@ -85,8 +82,6 @@
           organization: kedarbhat-github
       env:
         - MATRIX_EVAL="CC=gcc-7 && CXX=g++-7 && COMPILER=g++-7 && CXXSTD=c++14"
-        - COMPILATION_PREFIX="build-wrapper-linux-x86-64 --out-dir bw-outputs"
-
     - os: linux
       dist: trusty
       compiler: gcc
@@ -101,8 +96,6 @@
           organization: kedarbhat-github
       env:
         - MATRIX_EVAL="CC=gcc-7 && CXX=g++-7 && COMPILER=g++-7 && CXXSTD=c++11"
-        - COMPILATION_PREFIX="build-wrapper-linux-x86-64 --out-dir bw-outputs"
-
     - os: osx
       osx_image: xcode9.3
       env:
@@ -139,10 +132,4 @@
 after_success:
   - if [ "${TRAVIS_COMPILER}" = "gcc" -a "${TRAVIS_OS_NAME}" = "linux" ]; then if pyenv shell 3.6.3; then pip3 install --user codecov; fi; fi
   - if [ "${TRAVIS_COMPILER}" = "gcc" -a "${TRAVIS_OS_NAME}" = "linux" ]; then if $COMPILER test/test_autodiff.cpp -std=$CXXSTD -I$HOME/cache3/boost_1_69_0 -Iinclude -Wall -O0 --coverage -o test_autodiff; then ./test_autodiff; fi; fi
-<<<<<<< HEAD
-  - if [ "${TRAVIS_COMPILER}" = "gcc" -a "${TRAVIS_OS_NAME}" = "linux" ]; then bash <(curl -s https://codecov.io/bash) -X coveragepy -x gcov-7 -a --relative-only; fi
-
-
-=======
-  - if [ "${TRAVIS_COMPILER}" = "gcc" -a "${TRAVIS_OS_NAME}" = "linux" ]; then bash <(curl -s https://codecov.io/bash) -X coveragepy -x gcov-7 -a --relative-only; fi
->>>>>>> fed3796a
+  - if [ "${TRAVIS_COMPILER}" = "gcc" -a "${TRAVIS_OS_NAME}" = "linux" ]; then bash <(curl -s https://codecov.io/bash) -X coveragepy -x gcov-7 -a --relative-only; fi