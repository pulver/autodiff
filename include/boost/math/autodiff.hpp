--- conflicted
+++ resolved
@@ -284,19 +284,13 @@
         const dimension<RealType,Order>& cr, size_t z1, size_t isum1, size_t m1, size_t j) const;
     constexpr dimension<RealType,Order> epsilon_multiply(size_t z0, size_t isum0,
         const dimension<RealType,Order>& cr, size_t z1, size_t isum1) const;
-<<<<<<< HEAD
+
     constexpr dimension<RealType,Order> epsilon_multiply(size_t z0, size_t isum0,
         const dimension<RealType,Order>::root_type& ca) const;
     constexpr dimension<RealType,Order> inverse_apply() const;
     constexpr dimension<RealType,Order> inverse_natural() const;
     constexpr dimension<RealType,Order>& multiply_assign_by_root_type(bool is_root, const root_type&);
-=======
-    dimension<RealType,Order> epsilon_multiply(size_t z0, size_t isum0, const root_type& ca) const;
-    dimension<RealType,Order> inverse_apply() const;
-    dimension<RealType,Order> inverse_natural() const;
-    dimension<RealType,Order>& multiply_assign_by_root_type(bool is_root, const root_type&);
->>>>>>> 6727e86d
-
+  
     template<typename RealType2,size_t Orders2>
     friend class dimension;
     template<typename RealType2,size_t Order2>
@@ -491,17 +485,10 @@
             v[j] = std::inner_product(v.cbegin(), v.cend()-i, cr.v.crbegin()+i, zero);
     else
     {
-<<<<<<< HEAD
-		for (size_t i = 0, j = Order; i <= Order - Order2; ++i, --j)
-			v[j] = std::inner_product(cr.v.cbegin(), cr.v.cend(), v.crbegin() + i, zero);
-		for (size_t i = Order - Order2 + 1, j = Order2 - 1; i <= Order; ++i, --j)
-			v[j] = std::inner_product(cr.v.cbegin(), cr.v.cbegin() + (j + 1), v.crbegin() + i, zero);
-=======
-        for (size_t i=0, j=Order ; i<=Order-Order2 ; ++i, --j)
-            v[j] = std::inner_product(cr.v.cbegin(), cr.v.cend(), v.crbegin()+i, zero);
-        for (size_t i=Order-Order2+1, j=Order2-1 ; i<=Order ; ++i, --j)
-            v[j] = std::inner_product(cr.v.cbegin(), cr.v.cbegin()+(j+1), v.crbegin()+i, zero);
->>>>>>> 6727e86d
+  		for (size_t i = 0, j = Order; i <= Order - Order2; ++i, --j)
+	  		v[j] = std::inner_product(cr.v.cbegin(), cr.v.cend(), v.crbegin() + i, zero);
+		  for (size_t i = Order - Order2 + 1, j = Order2 - 1; i <= Order; ++i, --j)
+			  v[j] = std::inner_product(cr.v.cbegin(), cr.v.cbegin() + (j + 1), v.crbegin() + i, zero);
     }
     return *this;
 }
