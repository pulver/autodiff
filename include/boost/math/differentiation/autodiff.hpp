--- conflicted
+++ resolved
@@ -994,15 +994,11 @@
 fvar<RealType,Order> fvar<RealType,Order>::apply_coefficients(const size_t order, const Func& f) const
 {
     const fvar<RealType,Order> epsilon = fvar<RealType,Order>(*this).set_root(0);
-<<<<<<< HEAD
-    size_t i = std::min(order, get_order_sum<fvar<RealType,Order>>::value);
-=======
 #ifndef BOOST_NO_CXX17_IF_CONSTEXPR
     size_t i = std::min(order, order_sum);
 #else
     size_t i = std::min(order, get_order_sum<fvar<RealType,Order>>::value);
 #endif
->>>>>>> 4f9be29c
     fvar<RealType,Order> accumulator = f(i);
     while (i--)
         (accumulator *= epsilon) += f(i);
