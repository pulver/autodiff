--- conflicted
+++ resolved
@@ -1629,13 +1629,8 @@
 template<typename RealType, size_t Order>
 long long lltrunc(const fvar<RealType,Order>& cr)
 {
-<<<<<<< HEAD
-  using boost::math::lltrunc;
-  return lltrunc(static_cast<typename fvar<RealType,Order>::root_type>(cr));
-=======
     using boost::math::lltrunc;
     return lltrunc(static_cast<typename fvar<RealType,Order>::root_type>(cr));
->>>>>>> 241c6213
 }
 
 template<typename RealType, size_t Order>
@@ -1658,46 +1653,22 @@
 
 } // namespace std
 
-namespace boost {
-namespace math {
-namespace tools {
+namespace boost { namespace math { namespace tools {
 
 // See boost/math/tools/promotion.hpp
 template<typename RealType0, size_t Order0, typename RealType1, size_t Order1>
 struct promote_args_2<differentiation::detail::fvar<RealType0, Order0>,
-<<<<<<< HEAD
-                      differentiation::detail::fvar<RealType1, Order1>> {
-  using type = differentiation::detail::fvar<typename promote_args_2<RealType0, RealType1>::type,
-                                             #ifndef BOOST_NO_CXX14_CONSTEXPR
-                                                 std::max(Order0,Order1)>;
-=======
                       differentiation::detail::fvar<RealType1, Order1>>
 {
     using type = differentiation::detail::fvar<typename promote_args_2<RealType0, RealType1>::type,
 #ifndef BOOST_NO_CXX14_CONSTEXPR
           std::max(Order0,Order1)>;
->>>>>>> 241c6213
 #else
           Order0 < Order1 ? Order1 : Order0>;
 #endif
 };
 
 template<typename RealType0, size_t Order0, typename RealType1>
-<<<<<<< HEAD
-struct promote_args_2<differentiation::detail::fvar<RealType0, Order0>, RealType1> {
-  using type = differentiation::detail::fvar<typename promote_args_2<RealType0, RealType1>::type, Order0>;
-};
-
-template<typename RealType0, typename RealType1, size_t Order1>
-struct promote_args_2<RealType0, differentiation::detail::fvar<RealType1, Order1>> {
-  using type = differentiation::detail::fvar<typename promote_args_2<RealType0, RealType1>::type, Order1>;
-};
-
-template<typename ToType, typename RealType, std::size_t Order>
-inline ToType real_cast(const differentiation::detail::fvar<RealType, Order> &from_v) {
-  return static_cast<ToType>(static_cast<RealType>(from_v));
-}
-=======
 struct promote_args_2<differentiation::detail::fvar<RealType0, Order0>, RealType1>
 {
     using type = differentiation::detail::fvar<typename promote_args_2<RealType0, RealType1>::type, Order0>;
@@ -1715,7 +1686,6 @@
     return static_cast<ToType>(static_cast<RealType>(from_v));
 }
 
->>>>>>> 241c6213
 } // namespace tools
 
 namespace policies {
@@ -1724,19 +1694,6 @@
 using fvar_t = differentiation::detail::fvar<Policy, Order>;
 template <class Policy, std::size_t Order>
 struct evaluation<fvar_t<float, Order>, Policy> {
-<<<<<<< HEAD
-  using type = fvar_t<typename boost::conditional<Policy::promote_float_type::value, double, float>::type, Order>;
-};
-
-template <class Policy, std::size_t Order>
-struct evaluation<fvar_t<double, Order>, Policy> {
-  using type =
-      fvar_t<typename boost::conditional<Policy::promote_double_type::value, long double, double>::type, Order>;
-};
-}  // namespace policies
-}  // namespace math
-}  // namespace boost
-=======
     using type = fvar_t<typename boost::conditional<Policy::promote_float_type::value, double, float>::type, Order>;
 };
 
@@ -1747,7 +1704,6 @@
 };
 
 } } } // namespace boost::math::policies
->>>>>>> 241c6213
 
 #ifdef BOOST_NO_CXX17_IF_CONSTEXPR
 #include "autodiff_cpp11.hpp"
