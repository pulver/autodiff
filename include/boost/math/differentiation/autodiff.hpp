//           Copyright Matthew Pulver 2018 - 2019.
// Distributed under the Boost Software License, Version 1.0.
//      (See accompanying file LICENSE_1_0.txt or copy at
//           https://www.boost.org/LICENSE_1_0.txt)

#ifndef BOOST_MATH_DIFFERENTIATION_AUTODIFF_HPP
#define BOOST_MATH_DIFFERENTIATION_AUTODIFF_HPP

#include <boost/config.hpp>
#include <boost/math/tools/config.hpp>

#include <boost/math/constants/constants.hpp>
#include <boost/math/special_functions.hpp>
#include <boost/math/tools/promotion.hpp>

#include <boost/lexical_cast.hpp>
#include <boost/mp11/function.hpp>

#include <algorithm>
#include <array>
#include <cmath>
#include <functional>
#include <limits>
#include <numeric>
#include <ostream>
#include <type_traits>

// Automatic Differentiation v1
namespace boost { namespace math { namespace differentiation { inline namespace autodiff_v1 {

namespace detail {

template<typename RealType, typename... RealTypes>
struct promote_args_n { using type = typename boost::math::tools::promote_args_2<RealType,
    typename promote_args_n<RealTypes...>::type>::type; };

template<typename RealType>
struct promote_args_n<RealType> { using type = typename boost::math::tools::promote_arg<RealType>::type; };

} // namespace detail

template<typename RealType, typename... RealTypes>
using promote = typename detail::promote_args_n<RealType,RealTypes...>::type;

namespace detail {

template<typename RealType, size_t Order>
class fvar;

template <typename>
struct get_depth : std::integral_constant<size_t, 0> {};

template <typename RealType, size_t Order>
struct get_depth<fvar<RealType,Order>> : std::integral_constant<size_t,get_depth<RealType>::value+1> {};

template <typename>
struct get_order_sum : std::integral_constant<size_t, 0> {};

template <typename RealType, size_t Order>
struct get_order_sum<fvar<RealType,Order>> : std::integral_constant<size_t,get_order_sum<RealType>::value+Order> {};

// Get non-fvar<> root type T of autodiff_fvar<T,O0,O1,O2,...>.
template<typename RealType>
struct get_root_type { using type = RealType; };

template<typename RealType, size_t Order>
struct get_root_type<fvar<RealType,Order>> { using type = typename get_root_type<RealType>::type; };

// Get type from descending Depth levels into fvar<>.
template<typename RealType, size_t Depth>
struct type_at { using type = RealType; };

template<typename RealType, size_t Order, size_t Depth>
struct type_at<fvar<RealType,Order>,Depth> { using type =
    typename boost::conditional<Depth==0, fvar<RealType,Order>, typename type_at<RealType,Depth-1>::type>::type; };

template<typename RealType, size_t Depth>
using get_type_at = typename type_at<RealType,Depth>::type;

// Satisfies Boost's Conceptual Requirements for Real Number Types.
// https://www.boost.org/libs/math/doc/html/math_toolkit/real_concepts.html
template<typename RealType, size_t Order>
class fvar
{
    std::array<RealType,Order+1> v;

  public:

    using root_type = typename get_root_type<RealType>::type; // RealType in the root fvar<RealType,Order>.

    fvar() = default;

    // Initialize a variable or constant.
    fvar(const root_type&, const bool is_variable);

    // RealType(cr) | RealType | RealType is copy constructible.
    fvar(const fvar&) = default;

    // Be aware of implicit casting from one fvar<> type to another by this copy constructor.
    template<typename RealType2, size_t Order2>
    fvar(const fvar<RealType2,Order2>&);

    // RealType(ca) | RealType | RealType is copy constructible from the arithmetic types.
    explicit fvar(const root_type&); // Initialize a constant. (No epsilon terms.)

    template<typename RealType2>
    fvar(const RealType2& ca); // Supports any RealType2 for which static_cast<root_type>(ca) compiles.

    explicit fvar(const char* ca); // Converts a const char* string to RealType by boost::lexical_cast

    // r = cr | RealType& | Assignment operator.
    fvar& operator=(const fvar&) = default;

    // r = ca | RealType& | Assignment operator from the arithmetic types.
    // Handled by constructor that takes a single parameter of generic type.
    //fvar& operator=(const root_type&); // Set a constant.

    // r += cr | RealType& | Adds cr to r.
    template<typename RealType2, size_t Order2>
    fvar& operator+=(const fvar<RealType2,Order2>&);

    // r += ca | RealType& | Adds ar to r.
    fvar& operator+=(const root_type&);

    // r -= cr | RealType& | Subtracts cr from r.
    template<typename RealType2, size_t Order2>
    fvar& operator-=(const fvar<RealType2,Order2>&);

    // r -= ca | RealType& | Subtracts ca from r.
    fvar& operator-=(const root_type&);

    // r *= cr | RealType& | Multiplies r by cr.
    template<typename RealType2, size_t Order2>
    fvar& operator*=(const fvar<RealType2,Order2>&);

    // r *= ca | RealType& | Multiplies r by ca.
    fvar& operator*=(const root_type&);

    // r /= cr | RealType& | Divides r by cr.
    template<typename RealType2, size_t Order2>
    fvar& operator/=(const fvar<RealType2,Order2>&);

    // r /= ca | RealType& | Divides r by ca.
    fvar& operator/=(const root_type&);

    // -r | RealType | Unary Negation.
    fvar operator-() const;

    // +r | RealType& | Identity Operation.
    const fvar& operator+() const;

    // cr + cr2 | RealType | Binary Addition
    template<typename RealType2, size_t Order2>
    promote<fvar,fvar<RealType2,Order2>> operator+(const fvar<RealType2,Order2>&) const;

    // cr + ca | RealType | Binary Addition
    fvar operator+(const root_type&) const;

    // ca + cr | RealType | Binary Addition
    template<typename RealType2, size_t Order2>
    friend fvar<RealType2,Order2>
        operator+(const typename fvar<RealType2,Order2>::root_type&, const fvar<RealType2,Order2>&);

    // cr - cr2 | RealType | Binary Subtraction
    template<typename RealType2, size_t Order2>
    promote<fvar,fvar<RealType2,Order2>> operator-(const fvar<RealType2,Order2>&) const;

    // cr - ca | RealType | Binary Subtraction
    fvar operator-(const root_type&) const;

    // ca - cr | RealType | Binary Subtraction
    template<typename RealType2, size_t Order2>
    friend fvar<RealType2,Order2>
        operator-(const typename fvar<RealType2,Order2>::root_type&, const fvar<RealType2,Order2>&);

    // cr * cr2 | RealType | Binary Multiplication
    template<typename RealType2, size_t Order2>
    promote<fvar,fvar<RealType2,Order2>> operator*(const fvar<RealType2,Order2>&) const;

    // cr * ca | RealType | Binary Multiplication
    fvar operator*(const root_type&) const;

    // ca * cr | RealType | Binary Multiplication
    template<typename RealType2, size_t Order2>
    friend fvar<RealType2,Order2>
        operator*(const typename fvar<RealType2,Order2>::root_type&, const fvar<RealType2,Order2>&);

    // cr / cr2 | RealType | Binary Subtraction
    template<typename RealType2, size_t Order2>
    promote<fvar,fvar<RealType2,Order2>> operator/(const fvar<RealType2,Order2>&) const;

    // cr / ca | RealType | Binary Subtraction
    fvar operator/(const root_type&) const;

    // ca / cr | RealType | Binary Subtraction
    template<typename RealType2, size_t Order2>
    friend fvar<RealType2,Order2>
        operator/(const typename fvar<RealType2,Order2>::root_type&, const fvar<RealType2,Order2>&);

    // cr == cr2 | bool | Equality Comparison
    template<typename RealType2, size_t Order2> // This only compares the root term. All other terms are ignored.
    bool operator==(const fvar<RealType2,Order2>&) const;

    // cr == ca | bool | Equality Comparison
    bool operator==(const root_type&) const;

    // ca == cr | bool | Equality Comparison
    template<typename RealType2, size_t Order2> // This only compares the root term. All other terms are ignored.
    friend bool operator==(const typename fvar<RealType2,Order2>::root_type&, const fvar<RealType2,Order2>&);

    // cr != cr2 | bool | Inequality Comparison
    template<typename RealType2, size_t Order2>
    bool operator!=(const fvar<RealType2,Order2>&) const;

    // cr != ca | bool | Inequality Comparison
    bool operator!=(const root_type&) const;

    // ca != cr | bool | Inequality Comparison
    template<typename RealType2, size_t Order2>
    friend bool operator!=(const typename fvar<RealType2,Order2>::root_type&, const fvar<RealType2,Order2>&);

    // cr <= cr2 | bool | Less than equal to.
    template<typename RealType2, size_t Order2>
    bool operator<=(const fvar<RealType2,Order2>&) const;

    // cr <= ca | bool | Less than equal to.
    bool operator<=(const root_type&) const;

    // ca <= cr | bool | Less than equal to.
    template<typename RealType2, size_t Order2>
    friend bool operator<=(const typename fvar<RealType2,Order2>::root_type&, const fvar<RealType2,Order2>&);

    // cr >= cr2 | bool | Greater than equal to.
    template<typename RealType2, size_t Order2>
    bool operator>=(const fvar<RealType2,Order2>&) const;

    // cr >= ca | bool | Greater than equal to.
    bool operator>=(const root_type&) const;

    // ca >= cr | bool | Greater than equal to.
    template<typename RealType2, size_t Order2>
    friend bool operator>=(const typename fvar<RealType2,Order2>::root_type&, const fvar<RealType2,Order2>&);

    // cr < cr2 | bool | Less than comparison.
    template<typename RealType2, size_t Order2>
    bool operator<(const fvar<RealType2,Order2>&) const;

    // cr < ca | bool | Less than comparison.
    bool operator<(const root_type&) const;

    // ca < cr | bool | Less than comparison.
    template<typename RealType2, size_t Order2>
    friend bool operator<(const typename fvar<RealType2,Order2>::root_type&, const fvar<RealType2,Order2>&);

    // cr > cr2 | bool | Greater than comparison.
    template<typename RealType2, size_t Order2>
    bool operator>(const fvar<RealType2,Order2>&) const;

    // cr > ca | bool | Greater than comparison.
    bool operator>(const root_type&) const;

    // ca > cr | bool | Greater than comparison.
    template<typename RealType2, size_t Order2>
    friend bool operator>(const typename fvar<RealType2,Order2>::root_type&, const fvar<RealType2,Order2>&);

    // Will throw std::out_of_range if Order < order.
    template<typename... Orders>
    get_type_at<RealType, sizeof...(Orders)> at(size_t order, Orders... orders) const;

    template<typename... Orders>
    get_type_at<fvar, sizeof...(Orders)> derivative(Orders... orders) const;

    fvar inverse() const; // Multiplicative inverse.

    fvar& negate(); // Negate and return reference to *this.
<<<<<<< HEAD
=======

    static constexpr size_t depth = get_depth<fvar>::value; // Number of nested std::array<RealType,Order>.
>>>>>>> 5ab438de

    using depth = get_depth<fvar>; // Number of nested std::array<RealType,Order>.

    using order_sum = get_order_sum<fvar>;

    explicit operator root_type() const; // Must be explicit, otherwise overloaded operators are ambiguous.

    explicit operator int() const; // Must be explicit, otherwise overloaded operators are ambiguous.

    fvar& set_root(const root_type&);

    // Apply coefficients using horner method.
    template<typename Func, typename Fvar, typename... Fvars>
    promote<fvar<RealType,Order>,Fvar,Fvars...> apply_coefficients(const size_t order,
        const Func& f, const Fvar& cr, Fvars&&... fvars) const;

    template<typename Func>
    fvar apply_coefficients(const size_t order, const Func& f) const;

    // Use when function returns derivative(i)/factorial(i) and may have some infinite derivatives.
    fvar apply_coefficients_nonhorner(const std::function<root_type(size_t)>&) const;

    // Apply derivatives using horner method.
    fvar apply_derivatives(const std::function<root_type(size_t)>&) const;

    // Use when function returns derivatives and may have some infinite derivates.
    fvar apply_derivatives_nonhorner(const std::function<root_type(size_t)>&) const;

private:

    RealType epsilon_inner_product(size_t z0, size_t isum0, size_t m0,
        const fvar& cr, size_t z1, size_t isum1, size_t m1, size_t j) const;

    fvar epsilon_multiply(size_t z0, size_t isum0, const fvar& cr, size_t z1, size_t isum1) const;

    fvar epsilon_multiply(size_t z0, size_t isum0, const root_type& ca) const;

    fvar inverse_apply() const;

    fvar& multiply_assign_by_root_type(bool is_root, const root_type&);

    template<typename RealType2, size_t Orders2>
    friend class fvar;

    template<typename RealType2, size_t Order2>
    friend std::ostream& operator<<(std::ostream&, const fvar<RealType2,Order2>&);

// C++11 Compatibility
#ifdef BOOST_NO_CXX17_IF_CONSTEXPR
    template<typename RootType>
    void fvar_cpp11(std::true_type, const RootType& ca, const bool is_variable);

    template<typename RootType>
    void fvar_cpp11(std::false_type, const RootType& ca, const bool is_variable);

    template<typename... Orders>
    get_type_at<RealType, sizeof...(Orders)> at_cpp11(std::true_type, size_t order, Orders... orders) const;

    template<typename... Orders>
    get_type_at<RealType, sizeof...(Orders)> at_cpp11(std::false_type, size_t order, Orders... orders) const;

    template<typename SizeType>
    fvar epsilon_multiply_cpp11(std::true_type,
        SizeType z0, size_t isum0, const fvar& cr, size_t z1, size_t isum1) const;

    template<typename SizeType>
    fvar epsilon_multiply_cpp11(std::false_type,
        SizeType z0, size_t isum0, const fvar& cr, size_t z1, size_t isum1) const;

    template<typename SizeType>
    fvar epsilon_multiply_cpp11(std::true_type, SizeType z0, size_t isum0, const root_type& ca) const;

    template<typename SizeType>
    fvar epsilon_multiply_cpp11(std::false_type, SizeType z0, size_t isum0, const root_type& ca) const;

    template<typename RootType>
    fvar& multiply_assign_by_root_type_cpp11(std::true_type, bool is_root, const RootType& ca);

    template<typename RootType>
    fvar& multiply_assign_by_root_type_cpp11(std::false_type, bool is_root, const RootType& ca);

    template<typename RootType>
    fvar& negate_cpp11(std::true_type, const RootType&);

    template<typename RootType>
    fvar& negate_cpp11(std::false_type, const RootType&);

    template<typename RootType>
    fvar& set_root_cpp11(std::true_type, const RootType& root);

    template<typename RootType>
    fvar& set_root_cpp11(std::false_type, const RootType& root);
#endif
};

// C++11 compatibility
#ifdef BOOST_NO_CXX17_IF_CONSTEXPR
#  define BOOST_AUTODIFF_IF_CONSTEXPR
#else
#  define BOOST_AUTODIFF_IF_CONSTEXPR constexpr
#endif

// Standard Library Support Requirements

// fabs(cr1) | RealType
template<typename RealType, size_t Order>
fvar<RealType,Order> fabs(const fvar<RealType,Order>&);

// abs(cr1) | RealType
template<typename RealType, size_t Order>
fvar<RealType,Order> abs(const fvar<RealType,Order>&);

// ceil(cr1) | RealType
template<typename RealType, size_t Order>
fvar<RealType,Order> ceil(const fvar<RealType,Order>&);

// floor(cr1) | RealType
template<typename RealType, size_t Order>
fvar<RealType,Order> floor(const fvar<RealType,Order>&);

// exp(cr1) | RealType
template<typename RealType, size_t Order>
fvar<RealType,Order> exp(const fvar<RealType,Order>&);

// pow(cr, ca) | RealType
template<typename RealType, size_t Order>
fvar<RealType,Order> pow(const fvar<RealType,Order>&,const typename fvar<RealType,Order>::root_type&);

// pow(ca, cr) | RealType
template<typename RealType, size_t Order>
fvar<RealType,Order> pow(const typename fvar<RealType,Order>::root_type&,const fvar<RealType,Order>&);

// pow(cr1, cr2) | RealType
template<typename RealType1, size_t Order1, typename RealType2, size_t Order2>
promote<fvar<RealType1,Order1>,fvar<RealType2,Order2>>
    pow(const fvar<RealType1,Order1>&, const fvar<RealType2,Order2>&);

// sqrt(cr1) | RealType
template<typename RealType, size_t Order>
fvar<RealType,Order> sqrt(const fvar<RealType,Order>&);

// log(cr1) | RealType
template<typename RealType, size_t Order>
fvar<RealType,Order> log(const fvar<RealType,Order>&);

// frexp(cr1, &i) | RealType
template<typename RealType, size_t Order>
fvar<RealType,Order> frexp(const fvar<RealType,Order>&, int*);

// ldexp(cr1, i) | RealType
template<typename RealType, size_t Order>
fvar<RealType,Order> ldexp(const fvar<RealType,Order>&, int);

// cos(cr1) | RealType
template<typename RealType, size_t Order>
fvar<RealType,Order> cos(const fvar<RealType,Order>&);

// sin(cr1) | RealType
template<typename RealType, size_t Order>
fvar<RealType,Order> sin(const fvar<RealType,Order>&);

// asin(cr1) | RealType
template<typename RealType, size_t Order>
fvar<RealType,Order> asin(const fvar<RealType,Order>&);

// tan(cr1) | RealType
template<typename RealType, size_t Order>
fvar<RealType,Order> tan(const fvar<RealType,Order>&);

// atan(cr1) | RealType
template<typename RealType, size_t Order>
fvar<RealType,Order> atan(const fvar<RealType,Order>&);

// atan2(cr, ca) | RealType
template<typename RealType, size_t Order>
fvar<RealType,Order> atan2(const fvar<RealType,Order>&, const typename fvar<RealType,Order>::root_type&);

// atan2(ca, cr) | RealType
template<typename RealType, size_t Order>
fvar<RealType,Order> atan2(const typename fvar<RealType,Order>::root_type&, const fvar<RealType,Order>&);

// atan2(cr1, cr2) | RealType
template<typename RealType1, size_t Order1, typename RealType2, size_t Order2>
promote<fvar<RealType1,Order1>, fvar<RealType2,Order2>>
    atan2(const fvar<RealType1,Order1>&, const fvar<RealType2,Order2>&);

// fmod(cr1,cr2) | RealType
template<typename RealType1, size_t Order1, typename RealType2, size_t Order2>
promote<fvar<RealType1,Order1>,fvar<RealType2,Order2>>
    fmod(const fvar<RealType1,Order1>&, const fvar<RealType2,Order2>&);

// round(cr1) | RealType
template<typename RealType, size_t Order>
fvar<RealType,Order> round(const fvar<RealType,Order>&);

// iround(cr1) | int
template<typename RealType, size_t Order>
int iround(const fvar<RealType,Order>&);

// trunc(cr1) | RealType
template<typename RealType, size_t Order>
fvar<RealType,Order> trunc(const fvar<RealType,Order>&);

// itrunc(cr1) | int
template<typename RealType, size_t Order>
int itrunc(const fvar<RealType,Order>&);

// Additional functions
template<typename RealType, size_t Order>
fvar<RealType,Order> acos(const fvar<RealType,Order>&);

template<typename RealType, size_t Order>
fvar<RealType,Order> acosh(const fvar<RealType,Order>&);

template<typename RealType, size_t Order>
fvar<RealType,Order> asinh(const fvar<RealType,Order>&);

template<typename RealType, size_t Order>
fvar<RealType,Order> atanh(const fvar<RealType,Order>&);

template<typename RealType, size_t Order>
fvar<RealType,Order> cosh(const fvar<RealType,Order>&);

template<typename RealType, size_t Order>
fvar<RealType,Order> erf(const fvar<RealType,Order>&);

template<typename RealType, size_t Order>
fvar<RealType,Order> erfc(const fvar<RealType,Order>&);

template<typename RealType, size_t Order>
fvar<RealType,Order> lambert_w0(const fvar<RealType,Order>&);

template<typename RealType, size_t Order>
fvar<RealType,Order> sinc(const fvar<RealType,Order>&);

template<typename RealType, size_t Order>
fvar<RealType,Order> sinh(const fvar<RealType,Order>&);

template<typename RealType, size_t Order>
fvar<RealType,Order> tanh(const fvar<RealType,Order>&);

template<typename RealType, size_t Order>
long lround(const fvar<RealType,Order>&);

template<typename RealType, size_t Order>
long long llround(const fvar<RealType,Order>&);

template<typename RealType, size_t Order>
long long lltrunc(const fvar<RealType,Order>&);

template<typename RealType, size_t Order>
long double truncl(const fvar<RealType,Order>&);

// Compile-time test for fvar<> type.
template<typename>
struct is_fvar : std::false_type {};

template<typename RealType, size_t Order>
struct is_fvar<fvar<RealType,Order>> : std::true_type {};

template<typename RealType, size_t Order, size_t... Orders> // specialized for fvar<> below.
struct nest_fvar { using type = fvar<typename nest_fvar<RealType,Orders...>::type,Order>; };

template<typename RealType, size_t Order>
struct nest_fvar<RealType,Order> { using type = fvar<RealType,Order>; };

} // namespace detail

template<typename RealType, size_t Order, size_t... Orders>
using autodiff_fvar = typename detail::nest_fvar<RealType,Order,Orders...>::type;

template<typename RealType, size_t Order, size_t... Orders>
autodiff_fvar<RealType,Order,Orders...> make_fvar(const RealType& ca)
{
    return autodiff_fvar<RealType,Order,Orders...>(ca, true);
}

namespace detail {

#ifndef BOOST_NO_CXX17_IF_CONSTEXPR
template<typename RealType, size_t Order>
fvar<RealType,Order>::fvar(const root_type& ca, const bool is_variable)
{
    if constexpr (is_fvar<RealType>::value)
    {
        v.front() = RealType(ca, is_variable);
        if constexpr (0 < Order)
            std::fill(v.begin()+1, v.end(), static_cast<RealType>(0));
    }
    else
    {
        v.front() = ca;
        if constexpr (0 < Order)
            v[1] = static_cast<root_type>(static_cast<int>(is_variable));
        if constexpr (1 < Order)
            std::fill(v.begin()+2, v.end(), static_cast<RealType>(0));
    }
}
#endif

template<typename RealType, size_t Order>
template<typename RealType2, size_t Order2>
fvar<RealType,Order>::fvar(const fvar<RealType2,Order2>& cr)
{
    for (size_t i=0 ; i<=std::min(Order,Order2) ; ++i)
        v[i] = static_cast<RealType>(cr.v[i]);
    if BOOST_AUTODIFF_IF_CONSTEXPR (Order2 < Order)
        std::fill(v.begin()+(Order2+1), v.end(), static_cast<RealType>(0));
}

template<typename RealType, size_t Order>
fvar<RealType,Order>::fvar(const root_type& ca)
:    v{{static_cast<RealType>(ca)}}
{
}

template<typename RealType, size_t Order>
template<typename RealType2>
fvar<RealType,Order>::fvar(const RealType2& ca)
:    v{{static_cast<RealType>(ca)}} // Can cause compiler error if RealType2 cannot be cast to root_type.
{
}

template<typename RealType, size_t Order>
fvar<RealType,Order>::fvar(const char* ca_str)
:    v{{static_cast<RealType>(boost::lexical_cast<promote<typename fvar<RealType, Order>::root_type, double>>(ca_str))}}
{
}

/*
template<typename RealType, size_t Order>
fvar<RealType,Order>& fvar<RealType,Order>::operator=(const root_type& ca)
{
    v.front() = static_cast<RealType>(ca);
    if BOOST_AUTODIFF_IF_CONSTEXPR (0 < Order)
        std::fill(v.begin()+1, v.end(), static_cast<RealType>(0));
    return *this;
}
*/

template<typename RealType, size_t Order>
template<typename RealType2, size_t Order2>
fvar<RealType,Order>& fvar<RealType,Order>::operator+=(const fvar<RealType2,Order2>& cr)
{
    for (size_t i=0 ; i<=std::min(Order,Order2) ; ++i)
        v[i] += cr.v[i];
    return *this;
}

template<typename RealType, size_t Order>
fvar<RealType,Order>& fvar<RealType,Order>::operator+=(const root_type& ca)
{
    v.front() += ca;
    return *this;
}

template<typename RealType, size_t Order>
template<typename RealType2, size_t Order2>
fvar<RealType,Order>& fvar<RealType,Order>::operator-=(const fvar<RealType2,Order2>& cr)
{
    for (size_t i=0 ; i<=Order ; ++i)
        v[i] -= cr.v[i];
    return *this;
}

template<typename RealType, size_t Order>
fvar<RealType,Order>& fvar<RealType,Order>::operator-=(const root_type& ca)
{
    v.front() -= ca;
    return *this;
}

template<typename RealType, size_t Order>
template<typename RealType2, size_t Order2>
fvar<RealType,Order>& fvar<RealType,Order>::operator*=(const fvar<RealType2,Order2>& cr)
{
    const promote<RealType,RealType2> zero(0);
    if BOOST_AUTODIFF_IF_CONSTEXPR (Order <= Order2)
        for (size_t i=0, j=Order ; i<=Order ; ++i, --j)
            v[j] = std::inner_product(v.cbegin(), v.cend()-i, cr.v.crbegin()+i, zero);
    else
    {
        for (size_t i=0, j=Order ; i<=Order-Order2 ; ++i, --j)
            v[j] = std::inner_product(cr.v.cbegin(), cr.v.cend(), v.crbegin()+i, zero);
        for (size_t i=Order-Order2+1, j=Order2-1 ; i<=Order ; ++i, --j)
            v[j] = std::inner_product(cr.v.cbegin(), cr.v.cbegin()+(j+1), v.crbegin()+i, zero);
    }
    return *this;
}

template<typename RealType, size_t Order>
fvar<RealType,Order>& fvar<RealType,Order>::operator*=(const root_type& ca)
{
    return multiply_assign_by_root_type(true, ca);
}

template<typename RealType, size_t Order>
template<typename RealType2, size_t Order2>
fvar<RealType,Order>& fvar<RealType,Order>::operator/=(const fvar<RealType2,Order2>& cr)
{
    const RealType zero(0);
    v.front() /= cr.v.front();
    if BOOST_AUTODIFF_IF_CONSTEXPR (Order < Order2)
        for (size_t i=1, j=Order2-1, k=Order ; i<=Order ; ++i, --j, --k)
            (v[i] -= std::inner_product(cr.v.cbegin()+1, cr.v.cend()-j, v.crbegin()+k, zero)) /= cr.v.front();
    else if BOOST_AUTODIFF_IF_CONSTEXPR (0 < Order2)
        for (size_t i=1, j=Order2-1, k=Order ; i<=Order ; ++i, j&&--j, --k)
            (v[i] -= std::inner_product(cr.v.cbegin()+1, cr.v.cend()-j, v.crbegin()+k, zero)) /= cr.v.front();
    else
        for (size_t i=1 ; i<=Order ; ++i)
            v[i] /= cr.v.front();
    return *this;
}

template<typename RealType, size_t Order>
fvar<RealType,Order>& fvar<RealType,Order>::operator/=(const root_type& ca)
{
    std::for_each(v.begin(), v.end(), [&ca](RealType& x) { x /= ca; });
    return *this;
}

template<typename RealType, size_t Order>
fvar<RealType,Order> fvar<RealType,Order>::operator-() const
{
    fvar<RealType,Order> retval(*this);
    retval.negate();
    return retval;
}

template<typename RealType, size_t Order>
const fvar<RealType,Order>& fvar<RealType,Order>::operator+() const
{
    return *this;
}

template<typename RealType, size_t Order>
template<typename RealType2, size_t Order2>
promote<fvar<RealType,Order>,fvar<RealType2,Order2>>
    fvar<RealType,Order>::operator+(const fvar<RealType2,Order2>& cr) const
{
    promote<fvar<RealType,Order>,fvar<RealType2,Order2>> retval;
    for (size_t i=0 ; i<=std::min(Order,Order2) ; ++i)
        retval.v[i] = v[i] + cr.v[i];
    if BOOST_AUTODIFF_IF_CONSTEXPR (Order < Order2)
        for (size_t i=Order+1 ; i<=Order2 ; ++i)
            retval.v[i] = cr.v[i];
    else if BOOST_AUTODIFF_IF_CONSTEXPR (Order2 < Order)
        for (size_t i=Order2+1 ; i<=Order ; ++i)
            retval.v[i] = v[i];
    return retval;
}

template<typename RealType, size_t Order>
fvar<RealType,Order> fvar<RealType,Order>::operator+(const root_type& ca) const
{
    fvar<RealType,Order> retval(*this);
    retval.v.front() += ca;
    return retval;
}

template<typename RealType, size_t Order>
fvar<RealType,Order> operator+(const typename fvar<RealType,Order>::root_type& ca, const fvar<RealType,Order>& cr)
{
    return cr + ca;
}

template<typename RealType, size_t Order>
template<typename RealType2, size_t Order2>
promote<fvar<RealType,Order>,fvar<RealType2,Order2>>
    fvar<RealType,Order>::operator-(const fvar<RealType2,Order2>& cr) const
{
    promote<fvar<RealType,Order>,fvar<RealType2,Order2>> retval;
    for (size_t i=0 ; i<=std::min(Order,Order2) ; ++i)
        retval.v[i] = v[i] - cr.v[i];
    if BOOST_AUTODIFF_IF_CONSTEXPR (Order < Order2)
        for (size_t i=Order+1 ; i<=Order2 ; ++i)
            retval.v[i] = -cr.v[i];
    else if BOOST_AUTODIFF_IF_CONSTEXPR (Order2 < Order)
        for (size_t i=Order2+1 ; i<=Order ; ++i)
            retval.v[i] = v[i];
    return retval;
}

template<typename RealType, size_t Order>
fvar<RealType,Order> fvar<RealType,Order>::operator-(const root_type& ca) const
{
    fvar<RealType,Order> retval(*this);
    retval.v.front() -= ca;
    return retval;
}

template<typename RealType, size_t Order>
fvar<RealType,Order> operator-(const typename fvar<RealType,Order>::root_type& ca, const fvar<RealType,Order>& cr)
{
    fvar<RealType,Order> mcr = -cr; // Has same address as retval in operator-() due to NRVO.
    mcr += ca;
    return mcr; // <-- This allows for NRVO. The following does not. --> return mcr += ca;
}

template<typename RealType, size_t Order>
template<typename RealType2, size_t Order2>
promote<fvar<RealType,Order>,fvar<RealType2,Order2>>
    fvar<RealType,Order>::operator*(const fvar<RealType2,Order2>& cr) const
{
    const promote<RealType,RealType2> zero(0);
    promote<fvar<RealType,Order>,fvar<RealType2,Order2>> retval;
    if BOOST_AUTODIFF_IF_CONSTEXPR (Order < Order2)
        for (size_t i=0, j=Order, k=Order2 ; i<=Order2 ; ++i, j&&--j, --k)
            retval.v[i] = std::inner_product(v.cbegin(), v.cend()-j, cr.v.crbegin()+k, zero);
    else
        for (size_t i=0, j=Order2, k=Order ; i<=Order ; ++i, j&&--j, --k)
            retval.v[i] = std::inner_product(cr.v.cbegin(), cr.v.cend()-j, v.crbegin()+k, zero);
    return retval;
}

template<typename RealType, size_t Order>
fvar<RealType,Order> fvar<RealType,Order>::operator*(const root_type& ca) const
{
    fvar<RealType,Order> retval(*this);
    retval *= ca;
    return retval;
}

template<typename RealType, size_t Order>
fvar<RealType,Order> operator*(const typename fvar<RealType,Order>::root_type& ca, const fvar<RealType,Order>& cr)
{
    return cr * ca;
}

template<typename RealType, size_t Order>
template<typename RealType2, size_t Order2>
promote<fvar<RealType,Order>,fvar<RealType2,Order2>>
    fvar<RealType,Order>::operator/(const fvar<RealType2,Order2>& cr) const
{
    const promote<RealType,RealType2> zero(0);
    promote<fvar<RealType,Order>,fvar<RealType2,Order2>> retval;
    retval.v.front() = v.front() / cr.v.front();
    if BOOST_AUTODIFF_IF_CONSTEXPR (Order < Order2)
    {
        for (size_t i=1, j=Order2-1 ; i<=Order ; ++i, --j)
            retval.v[i] = (v[i] -
                std::inner_product(cr.v.cbegin()+1, cr.v.cend()-j, retval.v.crbegin()+(j+1), zero)) / cr.v.front();
        for (size_t i=Order+1, j=Order2-Order-1 ; i<=Order2 ; ++i, --j)
            retval.v[i] =
                -std::inner_product(cr.v.cbegin()+1, cr.v.cend()-j, retval.v.crbegin()+(j+1), zero) / cr.v.front();
    }
    else if BOOST_AUTODIFF_IF_CONSTEXPR (0 < Order2)
        for (size_t i=1, j=Order2-1, k=Order ; i<=Order ; ++i, j&&--j, --k)
            retval.v[i] =
                (v[i] - std::inner_product(cr.v.cbegin()+1, cr.v.cend()-j, retval.v.crbegin()+k, zero)) / cr.v.front();
    else
        for (size_t i=1 ; i<=Order ; ++i)
            retval.v[i] = v[i] / cr.v.front();
    return retval;
}

template<typename RealType, size_t Order>
fvar<RealType,Order> fvar<RealType,Order>::operator/(const root_type& ca) const
{
    fvar<RealType,Order> retval(*this);
    retval /= ca;
    return retval;
}

template<typename RealType, size_t Order>
fvar<RealType,Order> operator/(const typename fvar<RealType,Order>::root_type& ca, const fvar<RealType,Order>& cr)
{
    fvar<RealType,Order> retval;
    retval.v.front() = ca / cr.v.front();
    if BOOST_AUTODIFF_IF_CONSTEXPR (0 < Order)
    {
        const RealType zero(0);
        for (size_t i=1, j=Order-1 ; i<=Order ; ++i, --j)
            retval.v[i] = -std::inner_product(cr.v.cbegin()+1, cr.v.cend()-j, retval.v.crbegin()+(j+1), zero)
                / cr.v.front();
    }
    return retval;
}

template<typename RealType, size_t Order>
template<typename RealType2, size_t Order2>
bool fvar<RealType,Order>::operator==(const fvar<RealType2,Order2>& cr) const
{
    return v.front() == cr.v.front();
}

template<typename RealType, size_t Order>
bool fvar<RealType,Order>::operator==(const root_type& ca) const
{
    return v.front() == ca;
}

template<typename RealType, size_t Order>
bool operator==(const typename fvar<RealType,Order>::root_type& ca, const fvar<RealType,Order>& cr)
{
    return ca == cr.v.front();
}

template<typename RealType, size_t Order>
template<typename RealType2, size_t Order2>
bool fvar<RealType,Order>::operator!=(const fvar<RealType2,Order2>& cr) const
{
    return v.front() != cr.v.front();
}

template<typename RealType, size_t Order>
bool fvar<RealType,Order>::operator!=(const root_type& ca) const
{
    return v.front() != ca;
}

template<typename RealType, size_t Order>
bool operator!=(const typename fvar<RealType,Order>::root_type& ca, const fvar<RealType,Order>& cr)
{
    return ca != cr.v.front();
}

template<typename RealType, size_t Order>
template<typename RealType2, size_t Order2>
bool fvar<RealType,Order>::operator<=(const fvar<RealType2,Order2>& cr) const
{
    return v.front() <= cr.v.front();
}

template<typename RealType, size_t Order>
bool fvar<RealType,Order>::operator<=(const root_type& ca) const
{
    return v.front() <= ca;
}

template<typename RealType, size_t Order>
bool operator<=(const typename fvar<RealType,Order>::root_type& ca, const fvar<RealType,Order>& cr)
{
    return ca <= cr.v.front();
}

template<typename RealType, size_t Order>
template<typename RealType2, size_t Order2>
bool fvar<RealType,Order>::operator>=(const fvar<RealType2,Order2>& cr) const
{
    return v.front() >= cr.v.front();
}

template<typename RealType, size_t Order>
bool fvar<RealType,Order>::operator>=(const root_type& ca) const
{
    return v.front() >= ca;
}

template<typename RealType, size_t Order>
bool operator>=(const typename fvar<RealType,Order>::root_type& ca, const fvar<RealType,Order>& cr)
{
    return ca >= cr.v.front();
}

template<typename RealType, size_t Order>
template<typename RealType2, size_t Order2>
bool fvar<RealType,Order>::operator<(const fvar<RealType2,Order2>& cr) const
{
    return v.front() < cr.v.front();
}

template<typename RealType, size_t Order>
bool fvar<RealType,Order>::operator<(const root_type& ca) const
{
    return v.front() < ca;
}

template<typename RealType, size_t Order>
bool operator<(const typename fvar<RealType,Order>::root_type& ca, const fvar<RealType,Order>& cr)
{
    return ca < cr.v.front();
}

template<typename RealType, size_t Order>
template<typename RealType2, size_t Order2>
bool fvar<RealType,Order>::operator>(const fvar<RealType2,Order2>& cr) const
{
    return v.front() > cr.v.front();
}

template<typename RealType, size_t Order>
bool fvar<RealType,Order>::operator>(const root_type& ca) const
{
    return v.front() > ca;
}

template<typename RealType, size_t Order>
bool operator>(const typename fvar<RealType,Order>::root_type& ca, const fvar<RealType,Order>& cr)
{
    return ca > cr.v.front();
}

/*** Other methods and functions ***/

#ifndef BOOST_NO_CXX17_IF_CONSTEXPR
// f : order -> derivative(order)/factorial(order)
// Use this when you have the polynomial coefficients, rather than just the derivatives. E.g. See atan2().
template<typename RealType, size_t Order>
template<typename Func, typename Fvar, typename... Fvars>
promote<fvar<RealType,Order>,Fvar,Fvars...> fvar<RealType,Order>::apply_coefficients(
    const size_t order, const Func& f, const Fvar& cr, Fvars&&... fvars) const
{
    const fvar<RealType,Order> epsilon = fvar<RealType,Order>(*this).set_root(0);
<<<<<<< HEAD
    size_t i = std::min(order, order_sum::value);
=======
    size_t i = std::min(order, order_sum);
>>>>>>> 5ab438de
    promote<fvar<RealType,Order>,Fvar,Fvars...> accumulator = cr.apply_coefficients(
        order-i, [&f,i](auto... indices) { return f(i,indices...); }, std::forward<Fvars>(fvars)...);
    while (i--)
        (accumulator *= epsilon) += cr.apply_coefficients(
            order-i, [&f,i](auto... indices) { return f(i,indices...); }, std::forward<Fvars>(fvars)...);
    return accumulator;
}
#endif

// f : order -> derivative(order)/factorial(order)
// Use this when you have the polynomial coefficients, rather than just the derivatives. E.g. See atan().
template<typename RealType, size_t Order>
template<typename Func>
fvar<RealType,Order> fvar<RealType,Order>::apply_coefficients(const size_t order, const Func& f) const
{
    const fvar<RealType,Order> epsilon = fvar<RealType,Order>(*this).set_root(0);
<<<<<<< HEAD
    size_t i = std::min(order, order_sum::value);
=======
#ifndef BOOST_NO_CXX17_IF_CONSTEXPR
    size_t i = std::min(order, order_sum);
#else
    size_t i = std::min(order, get_order_sum<fvar<RealType,Order>>::value);
#endif
>>>>>>> 5ab438de
    fvar<RealType,Order> accumulator = f(i);
    while (i--)
        (accumulator *= epsilon) += f(i);
    return accumulator;
}

// f : order -> derivative(order)/factorial(order)
// Use this when you have the polynomial coefficients, rather than just the derivatives. E.g. See atan().
template<typename RealType, size_t Order>
fvar<RealType,Order>
    fvar<RealType,Order>::apply_coefficients_nonhorner(const std::function<root_type(size_t)>& f) const
{
    const fvar<RealType,Order> epsilon = fvar<RealType,Order>(*this).set_root(0);
    fvar<RealType,Order> epsilon_i = fvar<RealType,Order>(1); // epsilon to the power of i
    fvar<RealType,Order> accumulator = fvar<RealType,Order>(f(0));
<<<<<<< HEAD
    for (size_t i=1 ; i<=order_sum::value; ++i)
=======
    for (size_t i=1 ; i<=order_sum ; ++i)
>>>>>>> 5ab438de
    {   // accumulator += (epsilon_i *= epsilon) * f(i);
        epsilon_i = epsilon_i.epsilon_multiply(i-1, 0, epsilon, 1, 0);
        accumulator += epsilon_i.epsilon_multiply(i, 0, f(i));
    }
    return accumulator;
}

// f : order -> derivative(order)
template<typename RealType, size_t Order>
fvar<RealType,Order>
    fvar<RealType,Order>::apply_derivatives(const std::function<root_type(size_t)>& f) const
{
    const fvar<RealType,Order> epsilon = fvar<RealType,Order>(*this).set_root(0);
    fvar<RealType,Order> accumulator(static_cast<root_type>(f(order_sum::value)/boost::math::factorial<root_type>(order_sum::value)));
    for (size_t i=order_sum::value; i-- ;)
        (accumulator *= epsilon) += f(i) / boost::math::factorial<root_type>(i);
    return accumulator;
}

// f : order -> derivative(order)
template<typename RealType, size_t Order>
fvar<RealType,Order> fvar<RealType,Order>::apply_derivatives_nonhorner(const std::function<root_type(size_t)>& f) const
{
    const fvar<RealType,Order> epsilon = fvar<RealType,Order>(*this).set_root(0);
    fvar<RealType,Order> epsilon_i = fvar<RealType,Order>(1); // epsilon to the power of i
    fvar<RealType,Order> accumulator = fvar<RealType,Order>(f(0));
<<<<<<< HEAD
    for (size_t i=1 ; i<=order_sum::value; ++i)
=======
    for (size_t i=1 ; i<=order_sum ; ++i)
>>>>>>> 5ab438de
    {   // accumulator += (epsilon_i *= epsilon) * (f(i) / boost::math::factorial<root_type>(i));
        epsilon_i = epsilon_i.epsilon_multiply(i-1, 0, epsilon, 1, 0);
        accumulator += epsilon_i.epsilon_multiply(i, 0, f(i) / boost::math::factorial<root_type>(i));
    }
    return accumulator;
}

#ifndef BOOST_NO_CXX17_IF_CONSTEXPR
// Can throw "std::out_of_range: array::at: __n (which is 7) >= _Nm (which is 7)"
template<typename RealType, size_t Order>
template<typename... Orders>
get_type_at<RealType,sizeof...(Orders)> fvar<RealType,Order>::at(size_t order, Orders... orders) const
{
    if constexpr (0 < sizeof...(Orders))
        return v.at(order).at(orders...);
    else
        return v.at(order);
}
#endif

#ifndef BOOST_NO_CXX17_IF_CONSTEXPR
// Can throw "std::out_of_range: array::at: __n (which is 7) >= _Nm (which is 7)"
template<typename RealType, size_t Order>
template<typename... Orders>
get_type_at<fvar<RealType,Order>,sizeof...(Orders)> fvar<RealType,Order>::derivative(Orders... orders) const
{
    static_assert(sizeof...(Orders) <= depth::value, "Number of parameters to derivative(...) cannot exceed fvar::depth::value.");
    return at(orders...) * (... * boost::math::factorial<root_type>(orders));
}
#endif

template<typename RealType, size_t Order>
RealType fvar<RealType,Order>::epsilon_inner_product(size_t z0, size_t isum0, size_t m0,
    const fvar<RealType,Order>& cr, size_t z1, size_t isum1, size_t m1, size_t j) const
{
    static_assert(is_fvar<RealType>::value, "epsilon_inner_product() must have 1 < depth::value.");
    RealType accumulator = RealType();
    const size_t i0_max = m1 < j ? j-m1 : 0;
    for (size_t i0=m0, i1=j-m0 ; i0<=i0_max ; ++i0, --i1)
        accumulator += v.at(i0).epsilon_multiply(z0, isum0+i0, cr.v.at(i1), z1, isum1+i1);
    return accumulator;
}

#ifndef BOOST_NO_CXX17_IF_CONSTEXPR
template<typename RealType, size_t Order>
fvar<RealType,Order> fvar<RealType,Order>::epsilon_multiply(size_t z0, size_t isum0,
    const fvar<RealType,Order>& cr, size_t z1, size_t isum1) const
{
    const RealType zero(0);
    const size_t m0 = order_sum::value + isum0 < Order + z0 ? Order + z0 - (order_sum::value + isum0) : 0;
    const size_t m1 = order_sum::value + isum1 < Order + z1 ? Order + z1 - (order_sum::value + isum1) : 0;
    const size_t i_max = m0 + m1 < Order ? Order - (m0 + m1) : 0;
    fvar<RealType,Order> retval = fvar<RealType,Order>();
    if constexpr (is_fvar<RealType>::value)
        for (size_t i=0, j=Order ; i<=i_max ; ++i, --j)
            retval.v[j] = epsilon_inner_product(z0, isum0, m0, cr, z1, isum1, m1, j);
    else
        for (size_t i=0, j=Order ; i<=i_max ; ++i, --j)
            retval.v[j] = std::inner_product(v.cbegin()+m0, v.cend()-(i+m1), cr.v.crbegin()+(i+m0), zero);
    return retval;
}
#endif

#ifndef BOOST_NO_CXX17_IF_CONSTEXPR
// When called from outside this method, z0 should be non-zero. Otherwise if z0=0 then it will give an
// incorrect result of 0 when the root value is 0 and ca=inf, when instead the correct product is nan.
// If z0=0 then use the regular multiply operator*() instead.
template<typename RealType, size_t Order>
fvar<RealType,Order> fvar<RealType,Order>::epsilon_multiply(size_t z0, size_t isum0,
    const root_type& ca) const
{
    fvar<RealType,Order> retval(*this);
    const size_t m0 = order_sum::value + isum0 < Order + z0 ? Order + z0 - (order_sum::value + isum0) : 0;
    if constexpr (is_fvar<RealType>::value)
        for (size_t i=m0 ; i<=Order ; ++i)
            retval.v[i] = retval.v[i].epsilon_multiply(z0, isum0+i, ca);
    else
        for (size_t i=m0 ; i<=Order ; ++i)
            if (retval.v[i] != static_cast<RealType>(0))
                retval.v[i] *= ca;
    return retval;
}
#endif

template<typename RealType, size_t Order>
fvar<RealType,Order> fvar<RealType,Order>::inverse() const
{
    return static_cast<root_type>(*this) == 0 ? inverse_apply() : 1 / *this;
}

#ifndef BOOST_NO_CXX17_IF_CONSTEXPR
template<typename RealType, size_t Order>
fvar<RealType,Order>& fvar<RealType,Order>::negate()
{
    if constexpr (is_fvar<RealType>::value)
        std::for_each(v.begin(), v.end(), [](RealType& r) { r.negate(); });
    else
        std::for_each(v.begin(), v.end(), [](RealType& a) { a = -a; });
    return *this;
}
#endif

// This gives log(0.0) = depth(1)(-inf,inf,-inf,inf,-inf,inf)
// 1 / *this: log(0.0) = depth(1)(-inf,inf,-inf,-nan,-nan,-nan)
template<typename RealType, size_t Order>
fvar<RealType,Order> fvar<RealType,Order>::inverse_apply() const
{
    root_type derivatives[order_sum::value+1]; // LCOV_EXCL_LINE This causes a false negative on lcov coverage test.
    const root_type x0 = static_cast<root_type>(*this);
    *derivatives = 1 / x0;
    for (size_t i=1 ; i<=order_sum::value ; ++i)
        derivatives[i] = -derivatives[i-1] * i / x0;
    return apply_derivatives_nonhorner([&derivatives](size_t j) { return derivatives[j]; });
}

#ifndef BOOST_NO_CXX17_IF_CONSTEXPR
template<typename RealType, size_t Order>
fvar<RealType,Order>& fvar<RealType,Order>::multiply_assign_by_root_type(bool is_root, const root_type& ca)
{
    auto itr = v.begin();
    if constexpr (is_fvar<RealType>::value)
    {
        itr->multiply_assign_by_root_type(is_root, ca);
        for (++itr ; itr!=v.end() ; ++itr)
            itr->multiply_assign_by_root_type(false, ca);
    }
    else
    {
        if (is_root || *itr != 0)
            *itr *= ca; // Skip multiplication of 0 by ca=inf to avoid nan. Exception: root value is always multiplied.
        for (++itr ; itr!=v.end() ; ++itr)
            if (*itr != 0)
                *itr *= ca;
    }
    return *this;
}
#endif

template<typename RealType, size_t Order>
fvar<RealType,Order>::operator root_type() const
{
    return static_cast<root_type>(v.front());
}

template<typename RealType, size_t Order>
fvar<RealType,Order>::operator int() const
{
    return static_cast<int>(v.front());
}

#ifndef BOOST_NO_CXX17_IF_CONSTEXPR
template<typename RealType, size_t Order>
fvar<RealType,Order>& fvar<RealType,Order>::set_root(const root_type& root)
{
    if constexpr (is_fvar<RealType>::value)
        v.front().set_root(root);
    else
        v.front() = root;
    return *this;
}
#endif

// Standard Library Support Requirements

template<typename RealType, size_t Order>
fvar<RealType,Order> fabs(const fvar<RealType,Order>& cr)
{
    const typename fvar<RealType,Order>::root_type zero(0);
    return cr < zero ? -cr
        : cr == zero ? fvar<RealType,Order>() // Canonical fabs'(0) = 0.
        : cr; // Propagate NaN.
}

template<typename RealType, size_t Order>
fvar<RealType,Order> abs(const fvar<RealType,Order>& cr)
{
    return fabs(cr);
}

template<typename RealType, size_t Order>
fvar<RealType,Order> ceil(const fvar<RealType,Order>& cr)
{
    using std::ceil;
    return fvar<RealType,Order>(ceil(static_cast<typename fvar<RealType,Order>::root_type>(cr)));
}

template<typename RealType, size_t Order>
fvar<RealType,Order> floor(const fvar<RealType,Order>& cr)
{
    using std::floor;
    return fvar<RealType,Order>(floor(static_cast<typename fvar<RealType,Order>::root_type>(cr)));
}

template<typename RealType, size_t Order>
fvar<RealType,Order> exp(const fvar<RealType,Order>& cr)
{
    using std::exp;
    using root_type = typename fvar<RealType,Order>::root_type;
    const root_type d0 = exp(static_cast<root_type>(cr));
    return cr.apply_derivatives([&d0](size_t) { return d0; });
}

template<typename RealType, size_t Order>
fvar<RealType,Order> pow(const fvar<RealType,Order>& x, const typename fvar<RealType,Order>::root_type& y)
{
    using std::pow;
    using root_type = typename fvar<RealType,Order>::root_type;
    constexpr size_t order = fvar<RealType,Order>::order_sum::value;
    root_type derivatives[order+1];
    const root_type x0 = static_cast<root_type>(x);
    size_t i = 0;
    root_type coef = 1;
    for (; i<=order && coef!=0 ; ++i)
    {
        derivatives[i] = coef * pow(x0, y-i); // TODO compare accuracy with division on each step?
        coef *= y - i;
    }
    return x.apply_derivatives_nonhorner([&derivatives,i](size_t j) { return j < i ? derivatives[j] : 0; });
}

template<typename RealType, size_t Order>
fvar<RealType,Order> pow(const typename fvar<RealType,Order>::root_type& x,const fvar<RealType,Order>& y)
{
    using std::log;
    return exp(y*log(x)); // TODO use pow() for greater accuracy.
}

template<typename RealType1, size_t Order1, typename RealType2, size_t Order2>
promote<fvar<RealType1,Order1>,fvar<RealType2,Order2>>
    pow(const fvar<RealType1,Order1>& x, const fvar<RealType2,Order2>& y)
{
    return exp(y*log(x)); // TODO use pow() for greater accuracy.
}

template<typename RealType, size_t Order>
fvar<RealType,Order> sqrt(const fvar<RealType,Order>& cr)
{
    using std::sqrt;
    using root_type = typename fvar<RealType,Order>::root_type;
    constexpr size_t order = fvar<RealType,Order>::order_sum::value;
    root_type derivatives[order+1];
    const root_type x = static_cast<root_type>(cr);
    *derivatives = sqrt(x);
    if BOOST_AUTODIFF_IF_CONSTEXPR (order == 0)
        return fvar<RealType,Order>(*derivatives);
    else
    {
        root_type numerator = 0.5;
        root_type powers = 1;
        derivatives[1] = numerator / *derivatives;
        for (size_t i=2 ; i<=order ; ++i)
        {
            numerator *= -0.5 * ((i<<1)-3);
            powers *= x;
            derivatives[i] = numerator / (powers * *derivatives);
        }
        return cr.apply_derivatives_nonhorner([&derivatives](size_t i) { return derivatives[i]; });
    }
}

// Natural logarithm. If cr==0 then derivative(i) may have nans due to nans from inverse().
template<typename RealType, size_t Order>
fvar<RealType,Order> log(const fvar<RealType,Order>& cr)
{
    using std::log;
    using root_type = typename fvar<RealType,Order>::root_type;
    constexpr size_t order = fvar<RealType,Order>::order_sum::value;
    const root_type d0 = log(static_cast<root_type>(cr));
    if BOOST_AUTODIFF_IF_CONSTEXPR (order == 0)
        return fvar<RealType,Order>(d0);
    else
    {
        const auto d1 = make_fvar<root_type,order-1>(static_cast<root_type>(cr)).inverse(); // log'(x) = 1 / x
        return cr.apply_coefficients_nonhorner([&d0,&d1](size_t i) { return i ? d1.at(i-1)/i : d0; });
    }
}

template<typename RealType, size_t Order>
fvar<RealType,Order> frexp(const fvar<RealType,Order>& cr, int* exp)
{
    using std::exp2;
    using std::frexp;
    using root_type = typename fvar<RealType,Order>::root_type;
    frexp(static_cast<root_type>(cr), exp);
    return cr * exp2(-*exp);
}

template<typename RealType, size_t Order>
fvar<RealType,Order> ldexp(const fvar<RealType,Order>& cr, int exp)
{
    // argument to std::exp2 must be casted to RealType, otherwise std::exp2 returns double (always)
    using std::exp2;
    return cr * exp2(static_cast<typename fvar<RealType, Order>::root_type>(exp));
}

template<typename RealType, size_t Order>
fvar<RealType,Order> cos(const fvar<RealType,Order>& cr)
{
    using std::cos;
    using std::sin;
    using root_type = typename fvar<RealType,Order>::root_type;
    const root_type d0 = cos(static_cast<root_type>(cr));
    if BOOST_AUTODIFF_IF_CONSTEXPR (fvar<RealType,Order>::order_sum::value == 0)
        return fvar<RealType,Order>(d0);
    else
    {
        const root_type d1 = -sin(static_cast<root_type>(cr));
        const root_type derivatives[4] { d0, d1, -d0, -d1 };
        return cr.apply_derivatives([&derivatives](size_t i) { return derivatives[i&3]; });
    }
}

template<typename RealType, size_t Order>
fvar<RealType,Order> sin(const fvar<RealType,Order>& cr)
{
    using std::sin;
    using std::cos;
    using root_type = typename fvar<RealType,Order>::root_type;
    const root_type d0 = sin(static_cast<root_type>(cr));
    if BOOST_AUTODIFF_IF_CONSTEXPR (fvar<RealType,Order>::order_sum::value == 0)
        return fvar<RealType,Order>(d0);
    else
    {
        const root_type d1 = cos(static_cast<root_type>(cr));
        const root_type derivatives[4] { d0, d1, -d0, -d1 };
        return cr.apply_derivatives([&derivatives](size_t i) { return derivatives[i&3]; });
    }
}

template<typename RealType, size_t Order>
fvar<RealType,Order> asin(const fvar<RealType,Order>& cr)
{
    using std::asin;
    using root_type = typename fvar<RealType,Order>::root_type;
    constexpr size_t order = fvar<RealType,Order>::order_sum::value;
    const root_type d0 = asin(static_cast<root_type>(cr));
    if BOOST_AUTODIFF_IF_CONSTEXPR (order == 0)
        return fvar<RealType,Order>(d0);
    else
    {
        auto x = make_fvar<root_type,order-1>(static_cast<root_type>(cr));
        const auto d1 = sqrt((x*=x).negate()+=1).inverse(); // asin'(x) = 1 / sqrt(1-x*x).
        return cr.apply_coefficients_nonhorner([&d0,&d1](size_t i) { return i ? d1.at(i-1)/i : d0; });
    }
}

template<typename RealType, size_t Order>
fvar<RealType,Order> tan(const fvar<RealType,Order>& cr)
{
    using std::tan;
    using root_type = typename fvar<RealType,Order>::root_type;
<<<<<<< HEAD
    constexpr size_t order = fvar<RealType,Order>::order_sum::value;
=======
    constexpr size_t order = fvar<RealType,Order>::order_sum;
>>>>>>> 5ab438de
    const root_type d0 = tan(static_cast<root_type>(cr));
    if BOOST_AUTODIFF_IF_CONSTEXPR (order == 0)
        return fvar<RealType,Order>(d0);
    else
    {
        auto c = cos(make_fvar<root_type,order-1>(static_cast<root_type>(cr)));
        const auto d1 = (c*=c).inverse(); // tan'(x) = 1 / cos(x)^2
        return cr.apply_coefficients_nonhorner([&d0,&d1](size_t i) { return i ? d1.at(i-1)/i : d0; });
    }
}

template<typename RealType, size_t Order>
fvar<RealType,Order> atan(const fvar<RealType,Order>& cr)
{
    using std::atan;
    using root_type = typename fvar<RealType,Order>::root_type;
    constexpr size_t order = fvar<RealType,Order>::order_sum::value;
    const root_type d0 = atan(static_cast<root_type>(cr));
    if BOOST_AUTODIFF_IF_CONSTEXPR (order == 0)
        return fvar<RealType,Order>(d0);
    else
    {
        auto x = make_fvar<root_type,order-1>(static_cast<root_type>(cr));
        const auto d1 = ((x*=x)+=1).inverse(); // atan'(x) = 1 / (x*x+1).
        return cr.apply_coefficients(order, [&d0,&d1](size_t i) { return i ? d1.at(i-1)/i : d0; });
    }
}

template<typename RealType, size_t Order>
fvar<RealType,Order> atan2(const fvar<RealType,Order>& cr, const typename fvar<RealType,Order>::root_type& ca)
<<<<<<< HEAD
{
    using std::atan2;
    using root_type = typename fvar<RealType,Order>::root_type;
    constexpr size_t order = fvar<RealType,Order>::order_sum::value;
    const root_type d0 = atan2(static_cast<root_type>(cr), ca);
    if BOOST_AUTODIFF_IF_CONSTEXPR (order == 0)
        return fvar<RealType,Order>(d0);
    else
    {
        auto y = make_fvar<root_type,order-1>(static_cast<root_type>(cr));
        const auto d1 = ca / ((y*=y)+=(ca*ca)); // (d/dy)atan2(y,x) = x / (y*y+x*x)
        return cr.apply_coefficients(order, [&d0,&d1](size_t i) { return i ? d1.at(i-1)/i : d0; });
    }
}

template<typename RealType, size_t Order>
fvar<RealType,Order> atan2(const typename fvar<RealType,Order>::root_type& ca, const fvar<RealType,Order>& cr)
{
    using std::atan2;
    using root_type = typename fvar<RealType,Order>::root_type;
    constexpr size_t order = fvar<RealType,Order>::order_sum::value;
    const root_type d0 = atan2(ca, static_cast<root_type>(cr));
=======
{
    using std::atan2;
    using root_type = typename fvar<RealType,Order>::root_type;
    constexpr size_t order = fvar<RealType,Order>::order_sum;
    const root_type d0 = atan2(static_cast<root_type>(cr), ca);
>>>>>>> 5ab438de
    if BOOST_AUTODIFF_IF_CONSTEXPR (order == 0)
        return fvar<RealType,Order>(d0);
    else
    {
<<<<<<< HEAD
        auto x = make_fvar<root_type,order-1>(static_cast<root_type>(cr));
        const auto d1 = -ca / ((x*=x)+=(ca*ca)); // (d/dx)atan2(y,x) = -y / (x*x+y*y)
=======
        auto y = make_fvar<root_type,order-1>(static_cast<root_type>(cr));
        const auto d1 = ca / ((y*=y)+=(ca*ca)); // (d/dy)atan2(y,x) = x / (y*y+x*x)
>>>>>>> 5ab438de
        return cr.apply_coefficients(order, [&d0,&d1](size_t i) { return i ? d1.at(i-1)/i : d0; });
    }
}

<<<<<<< HEAD
=======
template<typename RealType, size_t Order>
fvar<RealType,Order> atan2(const typename fvar<RealType,Order>::root_type& ca, const fvar<RealType,Order>& cr)
{
    using std::atan2;
    using root_type = typename fvar<RealType,Order>::root_type;
    constexpr size_t order = fvar<RealType,Order>::order_sum;
    const root_type d0 = atan2(ca, static_cast<root_type>(cr));
    if BOOST_AUTODIFF_IF_CONSTEXPR (order == 0)
        return fvar<RealType,Order>(d0);
    else
    {
        auto x = make_fvar<root_type,order-1>(static_cast<root_type>(cr));
        const auto d1 = -ca / ((x*=x)+=(ca*ca)); // (d/dx)atan2(y,x) = -y / (x*x+y*y)
        return cr.apply_coefficients(order, [&d0,&d1](size_t i) { return i ? d1.at(i-1)/i : d0; });
    }
}

>>>>>>> 5ab438de
// Calculate via horner. No change to accuracies.
// Mathematically should be 0:
// z.derivative(4,5) = -0.00274658  (float)
// z.derivative(4,5) = -1.66267e-11 (double)
// z.derivative(4,5) = 6.245e-16    (long double)
template<typename RealType1, size_t Order1, typename RealType2, size_t Order2>
promote<fvar<RealType1,Order1>,fvar<RealType2,Order2>>
    atan2(const fvar<RealType1,Order1>& cr1, const fvar<RealType2,Order2>& cr2)
{
    using std::atan2;
    using return_type = promote<fvar<RealType1,Order1>,fvar<RealType2,Order2>>;
    using root_type = typename return_type::root_type;
<<<<<<< HEAD
    constexpr size_t order = return_type::order_sum::value;
=======
    constexpr size_t order = return_type::order_sum;
>>>>>>> 5ab438de
    const root_type y = static_cast<root_type>(cr1);
    const root_type x = static_cast<root_type>(cr2);
    const root_type d00 = atan2(y, x);
    if BOOST_AUTODIFF_IF_CONSTEXPR (order == 0)
        return return_type(d00);
    else
    {
<<<<<<< HEAD
        constexpr size_t order1 = fvar<RealType1,Order1>::order_sum::value;
        constexpr size_t order2 = fvar<RealType2,Order2>::order_sum::value;
=======
        constexpr size_t order1 = fvar<RealType1,Order1>::order_sum;
        constexpr size_t order2 = fvar<RealType2,Order2>::order_sum;
>>>>>>> 5ab438de
        auto x01 = make_fvar<typename fvar<RealType2,Order2>::root_type,order2-1>(x);
        const auto d01 = -y / ((x01*=x01)+=(y*y));
        auto y10 = make_fvar<typename fvar<RealType1,Order1>::root_type,order1-1>(y);
        auto x10 = make_fvar<typename fvar<RealType2,Order2>::root_type,0,order2>(x);
        const auto d10 = x10 / ((x10*x10)+(y10*=y10));
        auto f = [&d00,&d01,&d10](size_t i, size_t j) { return i ? d10.at(i-1,j)/i : j ? d01.at(j-1)/j : d00; };
        return cr1.apply_coefficients(order, f, cr2);
    }
}

template<typename RealType1, size_t Order1, typename RealType2, size_t Order2>
promote<fvar<RealType1,Order1>,fvar<RealType2,Order2>>
    fmod(const fvar<RealType1,Order1>& cr1, const fvar<RealType2,Order2>& cr2)
{
    using std::trunc;
    const auto numer = static_cast<typename fvar<RealType1,Order1>::root_type>(cr1);
    const auto denom = static_cast<typename fvar<RealType2,Order2>::root_type>(cr2);
    return cr1 - cr2 * trunc(numer/denom);
}

template<typename RealType, size_t Order>
fvar<RealType,Order> round(const fvar<RealType,Order>& cr)
{
    using std::round;
    return fvar<RealType,Order>(round(static_cast<typename fvar<RealType,Order>::root_type>(cr)));
}

template<typename RealType, size_t Order>
int iround(const fvar<RealType,Order>& cr)
{
    using boost::math::iround;
    return iround(static_cast<typename fvar<RealType,Order>::root_type>(cr));
}

template<typename RealType, size_t Order>
fvar<RealType,Order> trunc(const fvar<RealType,Order>& cr)
{
    using std::trunc;
    return fvar<RealType,Order>(trunc(static_cast<typename fvar<RealType,Order>::root_type>(cr)));
}

template<typename RealType, size_t Order>
int itrunc(const fvar<RealType,Order>& cr)
{
    using boost::math::itrunc;
    return itrunc(static_cast<typename fvar<RealType,Order>::root_type>(cr));
}

template<typename RealType, size_t Order>
std::ostream& operator<<(std::ostream& out, const fvar<RealType,Order>& cr)
{
    out << "depth(" << fvar<RealType,Order>::depth::value << ')';
    for (size_t i=0 ; i<cr.v.size() ; ++i)
        out << (i?',':'(') << cr.v[i];
    return out << ')';
}

// Additional functions

template<typename RealType, size_t Order>
fvar<RealType,Order> acos(const fvar<RealType,Order>& cr)
{
    using std::acos;
    using root_type = typename fvar<RealType,Order>::root_type;
    constexpr size_t order = fvar<RealType,Order>::order_sum::value;
    const root_type d0 = acos(static_cast<root_type>(cr));
    if BOOST_AUTODIFF_IF_CONSTEXPR (order == 0)
        return fvar<RealType,Order>(d0);
    else
    {
        auto x = make_fvar<root_type,order-1>(static_cast<root_type>(cr));
        const auto d1 = sqrt((x*=x).negate()+=1).inverse().negate(); // acos'(x) = -1 / sqrt(1-x*x).
        return cr.apply_coefficients(order, [&d0,&d1](size_t i) { return i ? d1.at(i-1)/i : d0; });
    }
}

template<typename RealType, size_t Order>
fvar<RealType,Order> acosh(const fvar<RealType,Order>& cr)
{
    using std::acosh;
    using root_type = typename fvar<RealType,Order>::root_type;
    constexpr size_t order = fvar<RealType,Order>::order_sum::value;
    const root_type d0 = acosh(static_cast<root_type>(cr));
    if BOOST_AUTODIFF_IF_CONSTEXPR (order == 0)
        return fvar<RealType,Order>(d0);
    else
    {
        auto x = make_fvar<root_type,order-1>(static_cast<root_type>(cr));
        const auto d1 = sqrt((x*=x)-=1).inverse(); // acosh'(x) = 1 / sqrt(x*x-1).
        return cr.apply_coefficients(order, [&d0,&d1](size_t i) { return i ? d1.at(i-1)/i : d0; });
    }
}

template<typename RealType, size_t Order>
fvar<RealType,Order> asinh(const fvar<RealType,Order>& cr)
{
    using std::asinh;
    using root_type = typename fvar<RealType,Order>::root_type;
    constexpr size_t order = fvar<RealType,Order>::order_sum::value;
    const root_type d0 = asinh(static_cast<root_type>(cr));
    if BOOST_AUTODIFF_IF_CONSTEXPR (order == 0)
        return fvar<RealType,Order>(d0);
    else
    {
        auto x = make_fvar<root_type,order-1>(static_cast<root_type>(cr));
        const auto d1 = sqrt((x*=x)+=1).inverse(); // asinh'(x) = 1 / sqrt(x*x+1).
        return cr.apply_coefficients(order, [&d0,&d1](size_t i) { return i ? d1.at(i-1)/i : d0; });
    }
}

template<typename RealType, size_t Order>
fvar<RealType,Order> atanh(const fvar<RealType,Order>& cr)
{
    using std::atanh;
    using root_type = typename fvar<RealType,Order>::root_type;
    constexpr size_t order = fvar<RealType,Order>::order_sum::value;
    const root_type d0 = atanh(static_cast<root_type>(cr));
    if BOOST_AUTODIFF_IF_CONSTEXPR (order == 0)
        return fvar<RealType,Order>(d0);
    else
    {
        auto x = make_fvar<root_type,order-1>(static_cast<root_type>(cr));
        const auto d1 = ((x*=x).negate()+=1).inverse(); // atanh'(x) = 1 / (1-x*x)
        return cr.apply_coefficients(order, [&d0,&d1](size_t i) { return i ? d1.at(i-1)/i : d0; });
    }
}

template<typename RealType, size_t Order>
fvar<RealType,Order> cosh(const fvar<RealType,Order>& cr)
{
    using std::cosh;
    using std::sinh;
    using root_type = typename fvar<RealType,Order>::root_type;
    const root_type d0 = cosh(static_cast<root_type>(cr));
    if BOOST_AUTODIFF_IF_CONSTEXPR (fvar<RealType,Order>::order_sum::value == 0)
        return fvar<RealType,Order>(d0);
    else
    {
        const root_type derivatives[2] { d0, sinh(static_cast<root_type>(cr)) };
        return cr.apply_derivatives([&derivatives](size_t i) { return derivatives[i&1]; });
    }
}

template<typename RealType, size_t Order>
fvar<RealType,Order> erf(const fvar<RealType,Order>& cr)
{
    using std::erf;
    using root_type = typename fvar<RealType,Order>::root_type;
    constexpr size_t order = fvar<RealType,Order>::order_sum::value;
    const root_type d0 = erf(static_cast<root_type>(cr));
    if BOOST_AUTODIFF_IF_CONSTEXPR (order == 0)
        return fvar<RealType,Order>(d0);
    else
    {
        auto x = make_fvar<root_type,order-1>(static_cast<root_type>(cr)); // d1 = 2/sqrt(pi)*exp(-x*x)
        const auto d1 = 2*boost::math::constants::one_div_root_pi<root_type>()*exp((x*=x).negate());
        return cr.apply_coefficients(order, [&d0,&d1](size_t i) { return i ? d1.at(i-1)/i : d0; });
    }
}

template<typename RealType, size_t Order>
fvar<RealType,Order> erfc(const fvar<RealType,Order>& cr)
{
    using std::erfc;
    using root_type = typename fvar<RealType,Order>::root_type;
    constexpr size_t order = fvar<RealType,Order>::order_sum::value;
    const root_type d0 = erfc(static_cast<root_type>(cr));
    if BOOST_AUTODIFF_IF_CONSTEXPR (order == 0)
        return fvar<RealType,Order>(d0);
    else
    {
        auto x = make_fvar<root_type,order-1>(static_cast<root_type>(cr)); // erfc'(x) = -erf'(x)
        const auto d1 = -2*boost::math::constants::one_div_root_pi<root_type>()*exp((x*=x).negate());
        return cr.apply_coefficients(order, [&d0,&d1](size_t i) { return i ? d1.at(i-1)/i : d0; });
    }
}

template<typename RealType, size_t Order>
fvar<RealType,Order> lambert_w0(const fvar<RealType,Order>& cr)
{
    using boost::math::lambert_w0;
    using std::exp;
    using root_type = typename fvar<RealType,Order>::root_type;
    constexpr size_t order = fvar<RealType,Order>::order_sum::value;
    root_type derivatives[order+1];
    *derivatives = lambert_w0(static_cast<root_type>(cr));
    if BOOST_AUTODIFF_IF_CONSTEXPR (order == 0)
        return fvar<RealType,Order>(*derivatives);
    else
    {
        const root_type expw = exp(*derivatives);
        derivatives[1] = 1 / (static_cast<root_type>(cr) + expw);
        if BOOST_AUTODIFF_IF_CONSTEXPR (order == 1)
            return cr.apply_derivatives_nonhorner([&derivatives](size_t i) { return derivatives[i]; });
        else
        {
            root_type d1powers = derivatives[1] * derivatives[1];
            const root_type x = derivatives[1] * expw;
            derivatives[2] = d1powers * (-1 - x);
            std::array<root_type,order> coef {{ -1, -1 }}; // as in derivatives[2].
            for (size_t n=3 ; n<=order ; ++n)
            {
                coef[n-1] = coef[n-2] * -static_cast<root_type>(2*n-3);
                for (size_t j=n-2 ; j!=0 ; --j)
                    (coef[j] *= -static_cast<root_type>(n-1)) -= (n+j-2) * coef[j-1];
                coef[0] *= -static_cast<root_type>(n-1);
                d1powers *= derivatives[1];
                derivatives[n] = d1powers * std::accumulate(coef.crend()-(n-1), coef.crend(), coef[n-1],
                    [&x](const root_type& a, const root_type& b) { return a*x + b; });
            }
            return cr.apply_derivatives_nonhorner([&derivatives](size_t i) { return derivatives[i]; });
        }
    }
}

template<typename RealType, size_t Order>
fvar<RealType,Order> sinc(const fvar<RealType,Order>& cr)
{
    if (cr != 0)
        return sin(cr) / cr;
    using root_type = typename fvar<RealType,Order>::root_type;
    constexpr size_t order = fvar<RealType,Order>::order_sum::value;
    root_type taylor[order+1] { 1 }; // sinc(0) = 1
    if BOOST_AUTODIFF_IF_CONSTEXPR (order == 0)
        return fvar<RealType,Order>(*taylor);
    else
    {
        for (size_t n=2 ; n<=order ; n+=2)
            taylor[n] = (1-static_cast<int>(n&2)) / boost::math::factorial<root_type>(n+1);
        return cr.apply_coefficients_nonhorner([&taylor](size_t i) { return taylor[i]; });
    }
}

template<typename RealType, size_t Order>
fvar<RealType,Order> sinh(const fvar<RealType,Order>& cr)
{
    using std::sinh;
    using std::cosh;
    using root_type = typename fvar<RealType,Order>::root_type;
    const root_type d0 = sinh(static_cast<root_type>(cr));
    if BOOST_AUTODIFF_IF_CONSTEXPR (fvar<RealType,Order>::order_sum::value == 0)
        return fvar<RealType,Order>(d0);
    else
    {
        const root_type derivatives[2] { d0, cosh(static_cast<root_type>(cr)) };
        return cr.apply_derivatives([&derivatives](size_t i) { return derivatives[i&1]; });
    }
}

template<typename RealType, size_t Order>
fvar<RealType,Order> tanh(const fvar<RealType,Order>& cr)
{
    fvar<RealType,Order> retval = exp(cr*2);
    const fvar<RealType,Order> denom = retval + 1;
    (retval -= 1) /= denom;
    return retval;
}

template<typename RealType, size_t Order>
long lround(const fvar<RealType,Order>& cr)
{
    using std::lround;
    return lround(static_cast<typename fvar<RealType,Order>::root_type>(cr));
}

template<typename RealType, size_t Order>
long long llround(const fvar<RealType,Order>& cr)
{
    using std::llround;
    return llround(static_cast<typename fvar<RealType,Order>::root_type>(cr));
}

template<typename RealType, size_t Order>
long long lltrunc(const fvar<RealType,Order>& cr)
{
    using boost::math::lltrunc;
    return lltrunc(static_cast<typename fvar<RealType,Order>::root_type>(cr));
}

template<typename RealType, size_t Order>
long double truncl(const fvar<RealType,Order>& cr)
{
    using std::truncl;
    return truncl(static_cast<typename fvar<RealType,Order>::root_type>(cr));
}

} } } } } // namespace boost::math::differentiation::autodiff_v1::detail

namespace std {

/// boost::math::tools::digits<RealType>() is handled by this std::numeric_limits<> specialization,
/// and similarly for max_value, min_value, log_max_value, log_min_value, and epsilon.
template <typename RealType, size_t Order>
class numeric_limits<boost::math::differentiation::detail::fvar<RealType,Order>>
    : public numeric_limits<typename boost::math::differentiation::detail::fvar<RealType,Order>::root_type>
{ };

} // namespace std

namespace boost { namespace math { namespace tools {

// See boost/math/tools/promotion.hpp
template<typename RealType0, size_t Order0, typename RealType1, size_t Order1>
struct promote_args_2<differentiation::detail::fvar<RealType0, Order0>,
                      differentiation::detail::fvar<RealType1, Order1>>
{
    using type = differentiation::detail::fvar<typename promote_args_2<RealType0, RealType1>::type,
#ifndef BOOST_NO_CXX14_CONSTEXPR
          std::max(Order0,Order1)>;
#else
          Order0 < Order1 ? Order1 : Order0>;
#endif
};

template<typename RealType0, size_t Order0, typename RealType1>
struct promote_args_2<differentiation::detail::fvar<RealType0, Order0>, RealType1>
{
    using type = differentiation::detail::fvar<typename promote_args_2<RealType0, RealType1>::type, Order0>;
};

template<typename RealType0, typename RealType1, size_t Order1>
struct promote_args_2<RealType0, differentiation::detail::fvar<RealType1, Order1>>
{
    using type = differentiation::detail::fvar<typename promote_args_2<RealType0, RealType1>::type, Order1>;
};

template<typename ToType, typename RealType, std::size_t Order>
inline ToType real_cast(const differentiation::detail::fvar<RealType, Order> &from_v)
{
    return static_cast<ToType>(static_cast<RealType>(from_v));
}

} // namespace tools

namespace policies {

template <class Policy, std::size_t Order>
using fvar_t = differentiation::detail::fvar<Policy, Order>;
template <class Policy, std::size_t Order>
struct evaluation<fvar_t<float, Order>, Policy> {
    using type = fvar_t<typename boost::conditional<Policy::promote_float_type::value, double, float>::type, Order>;
};

template <class Policy, std::size_t Order>
struct evaluation<fvar_t<double, Order>, Policy> {
    using type =
        fvar_t<typename boost::conditional<Policy::promote_double_type::value, long double, double>::type, Order>;
};

} } } // namespace boost::math::policies

#ifdef BOOST_NO_CXX17_IF_CONSTEXPR
#include "autodiff_cpp11.hpp"
#endif

#endif // BOOST_MATH_DIFFERENTIATION_AUTODIFF_HPP<|MERGE_RESOLUTION|>--- conflicted
+++ resolved
@@ -273,11 +273,6 @@
     fvar inverse() const; // Multiplicative inverse.
 
     fvar& negate(); // Negate and return reference to *this.
-<<<<<<< HEAD
-=======
-
-    static constexpr size_t depth = get_depth<fvar>::value; // Number of nested std::array<RealType,Order>.
->>>>>>> 5ab438de
 
     using depth = get_depth<fvar>; // Number of nested std::array<RealType,Order>.
 
@@ -982,11 +977,7 @@
     const size_t order, const Func& f, const Fvar& cr, Fvars&&... fvars) const
 {
     const fvar<RealType,Order> epsilon = fvar<RealType,Order>(*this).set_root(0);
-<<<<<<< HEAD
-    size_t i = std::min(order, order_sum::value);
-=======
     size_t i = std::min(order, order_sum);
->>>>>>> 5ab438de
     promote<fvar<RealType,Order>,Fvar,Fvars...> accumulator = cr.apply_coefficients(
         order-i, [&f,i](auto... indices) { return f(i,indices...); }, std::forward<Fvars>(fvars)...);
     while (i--)
@@ -1003,15 +994,11 @@
 fvar<RealType,Order> fvar<RealType,Order>::apply_coefficients(const size_t order, const Func& f) const
 {
     const fvar<RealType,Order> epsilon = fvar<RealType,Order>(*this).set_root(0);
-<<<<<<< HEAD
-    size_t i = std::min(order, order_sum::value);
-=======
 #ifndef BOOST_NO_CXX17_IF_CONSTEXPR
     size_t i = std::min(order, order_sum);
 #else
     size_t i = std::min(order, get_order_sum<fvar<RealType,Order>>::value);
 #endif
->>>>>>> 5ab438de
     fvar<RealType,Order> accumulator = f(i);
     while (i--)
         (accumulator *= epsilon) += f(i);
@@ -1027,11 +1014,7 @@
     const fvar<RealType,Order> epsilon = fvar<RealType,Order>(*this).set_root(0);
     fvar<RealType,Order> epsilon_i = fvar<RealType,Order>(1); // epsilon to the power of i
     fvar<RealType,Order> accumulator = fvar<RealType,Order>(f(0));
-<<<<<<< HEAD
-    for (size_t i=1 ; i<=order_sum::value; ++i)
-=======
     for (size_t i=1 ; i<=order_sum ; ++i)
->>>>>>> 5ab438de
     {   // accumulator += (epsilon_i *= epsilon) * f(i);
         epsilon_i = epsilon_i.epsilon_multiply(i-1, 0, epsilon, 1, 0);
         accumulator += epsilon_i.epsilon_multiply(i, 0, f(i));
@@ -1045,8 +1028,8 @@
     fvar<RealType,Order>::apply_derivatives(const std::function<root_type(size_t)>& f) const
 {
     const fvar<RealType,Order> epsilon = fvar<RealType,Order>(*this).set_root(0);
-    fvar<RealType,Order> accumulator(static_cast<root_type>(f(order_sum::value)/boost::math::factorial<root_type>(order_sum::value)));
-    for (size_t i=order_sum::value; i-- ;)
+    fvar<RealType,Order> accumulator(static_cast<root_type>(f(order_sum)/boost::math::factorial<root_type>(order_sum)));
+    for (size_t i=order_sum ; i-- ;)
         (accumulator *= epsilon) += f(i) / boost::math::factorial<root_type>(i);
     return accumulator;
 }
@@ -1058,11 +1041,7 @@
     const fvar<RealType,Order> epsilon = fvar<RealType,Order>(*this).set_root(0);
     fvar<RealType,Order> epsilon_i = fvar<RealType,Order>(1); // epsilon to the power of i
     fvar<RealType,Order> accumulator = fvar<RealType,Order>(f(0));
-<<<<<<< HEAD
-    for (size_t i=1 ; i<=order_sum::value; ++i)
-=======
     for (size_t i=1 ; i<=order_sum ; ++i)
->>>>>>> 5ab438de
     {   // accumulator += (epsilon_i *= epsilon) * (f(i) / boost::math::factorial<root_type>(i));
         epsilon_i = epsilon_i.epsilon_multiply(i-1, 0, epsilon, 1, 0);
         accumulator += epsilon_i.epsilon_multiply(i, 0, f(i) / boost::math::factorial<root_type>(i));
@@ -1089,7 +1068,7 @@
 template<typename... Orders>
 get_type_at<fvar<RealType,Order>,sizeof...(Orders)> fvar<RealType,Order>::derivative(Orders... orders) const
 {
-    static_assert(sizeof...(Orders) <= depth::value, "Number of parameters to derivative(...) cannot exceed fvar::depth::value.");
+    static_assert(sizeof...(Orders) <= depth, "Number of parameters to derivative(...) cannot exceed fvar::depth.");
     return at(orders...) * (... * boost::math::factorial<root_type>(orders));
 }
 #endif
@@ -1098,7 +1077,7 @@
 RealType fvar<RealType,Order>::epsilon_inner_product(size_t z0, size_t isum0, size_t m0,
     const fvar<RealType,Order>& cr, size_t z1, size_t isum1, size_t m1, size_t j) const
 {
-    static_assert(is_fvar<RealType>::value, "epsilon_inner_product() must have 1 < depth::value.");
+    static_assert(is_fvar<RealType>::value, "epsilon_inner_product() must have 1 < depth.");
     RealType accumulator = RealType();
     const size_t i0_max = m1 < j ? j-m1 : 0;
     for (size_t i0=m0, i1=j-m0 ; i0<=i0_max ; ++i0, --i1)
@@ -1112,8 +1091,8 @@
     const fvar<RealType,Order>& cr, size_t z1, size_t isum1) const
 {
     const RealType zero(0);
-    const size_t m0 = order_sum::value + isum0 < Order + z0 ? Order + z0 - (order_sum::value + isum0) : 0;
-    const size_t m1 = order_sum::value + isum1 < Order + z1 ? Order + z1 - (order_sum::value + isum1) : 0;
+    const size_t m0 = order_sum + isum0 < Order + z0 ? Order + z0 - (order_sum + isum0) : 0;
+    const size_t m1 = order_sum + isum1 < Order + z1 ? Order + z1 - (order_sum + isum1) : 0;
     const size_t i_max = m0 + m1 < Order ? Order - (m0 + m1) : 0;
     fvar<RealType,Order> retval = fvar<RealType,Order>();
     if constexpr (is_fvar<RealType>::value)
@@ -1135,7 +1114,7 @@
     const root_type& ca) const
 {
     fvar<RealType,Order> retval(*this);
-    const size_t m0 = order_sum::value + isum0 < Order + z0 ? Order + z0 - (order_sum::value + isum0) : 0;
+    const size_t m0 = order_sum + isum0 < Order + z0 ? Order + z0 - (order_sum + isum0) : 0;
     if constexpr (is_fvar<RealType>::value)
         for (size_t i=m0 ; i<=Order ; ++i)
             retval.v[i] = retval.v[i].epsilon_multiply(z0, isum0+i, ca);
@@ -1170,10 +1149,10 @@
 template<typename RealType, size_t Order>
 fvar<RealType,Order> fvar<RealType,Order>::inverse_apply() const
 {
-    root_type derivatives[order_sum::value+1]; // LCOV_EXCL_LINE This causes a false negative on lcov coverage test.
+    root_type derivatives[order_sum+1]; // LCOV_EXCL_LINE This causes a false negative on lcov coverage test.
     const root_type x0 = static_cast<root_type>(*this);
     *derivatives = 1 / x0;
-    for (size_t i=1 ; i<=order_sum::value ; ++i)
+    for (size_t i=1 ; i<=order_sum ; ++i)
         derivatives[i] = -derivatives[i-1] * i / x0;
     return apply_derivatives_nonhorner([&derivatives](size_t j) { return derivatives[j]; });
 }
@@ -1270,7 +1249,7 @@
 {
     using std::pow;
     using root_type = typename fvar<RealType,Order>::root_type;
-    constexpr size_t order = fvar<RealType,Order>::order_sum::value;
+    constexpr size_t order = fvar<RealType,Order>::order_sum;
     root_type derivatives[order+1];
     const root_type x0 = static_cast<root_type>(x);
     size_t i = 0;
@@ -1302,7 +1281,7 @@
 {
     using std::sqrt;
     using root_type = typename fvar<RealType,Order>::root_type;
-    constexpr size_t order = fvar<RealType,Order>::order_sum::value;
+    constexpr size_t order = fvar<RealType,Order>::order_sum;
     root_type derivatives[order+1];
     const root_type x = static_cast<root_type>(cr);
     *derivatives = sqrt(x);
@@ -1329,7 +1308,7 @@
 {
     using std::log;
     using root_type = typename fvar<RealType,Order>::root_type;
-    constexpr size_t order = fvar<RealType,Order>::order_sum::value;
+    constexpr size_t order = fvar<RealType,Order>::order_sum;
     const root_type d0 = log(static_cast<root_type>(cr));
     if BOOST_AUTODIFF_IF_CONSTEXPR (order == 0)
         return fvar<RealType,Order>(d0);
@@ -1365,7 +1344,7 @@
     using std::sin;
     using root_type = typename fvar<RealType,Order>::root_type;
     const root_type d0 = cos(static_cast<root_type>(cr));
-    if BOOST_AUTODIFF_IF_CONSTEXPR (fvar<RealType,Order>::order_sum::value == 0)
+    if BOOST_AUTODIFF_IF_CONSTEXPR (fvar<RealType,Order>::order_sum == 0)
         return fvar<RealType,Order>(d0);
     else
     {
@@ -1382,7 +1361,7 @@
     using std::cos;
     using root_type = typename fvar<RealType,Order>::root_type;
     const root_type d0 = sin(static_cast<root_type>(cr));
-    if BOOST_AUTODIFF_IF_CONSTEXPR (fvar<RealType,Order>::order_sum::value == 0)
+    if BOOST_AUTODIFF_IF_CONSTEXPR (fvar<RealType,Order>::order_sum == 0)
         return fvar<RealType,Order>(d0);
     else
     {
@@ -1397,7 +1376,7 @@
 {
     using std::asin;
     using root_type = typename fvar<RealType,Order>::root_type;
-    constexpr size_t order = fvar<RealType,Order>::order_sum::value;
+    constexpr size_t order = fvar<RealType,Order>::order_sum;
     const root_type d0 = asin(static_cast<root_type>(cr));
     if BOOST_AUTODIFF_IF_CONSTEXPR (order == 0)
         return fvar<RealType,Order>(d0);
@@ -1414,11 +1393,7 @@
 {
     using std::tan;
     using root_type = typename fvar<RealType,Order>::root_type;
-<<<<<<< HEAD
-    constexpr size_t order = fvar<RealType,Order>::order_sum::value;
-=======
     constexpr size_t order = fvar<RealType,Order>::order_sum;
->>>>>>> 5ab438de
     const root_type d0 = tan(static_cast<root_type>(cr));
     if BOOST_AUTODIFF_IF_CONSTEXPR (order == 0)
         return fvar<RealType,Order>(d0);
@@ -1435,7 +1410,7 @@
 {
     using std::atan;
     using root_type = typename fvar<RealType,Order>::root_type;
-    constexpr size_t order = fvar<RealType,Order>::order_sum::value;
+    constexpr size_t order = fvar<RealType,Order>::order_sum;
     const root_type d0 = atan(static_cast<root_type>(cr));
     if BOOST_AUTODIFF_IF_CONSTEXPR (order == 0)
         return fvar<RealType,Order>(d0);
@@ -1449,11 +1424,10 @@
 
 template<typename RealType, size_t Order>
 fvar<RealType,Order> atan2(const fvar<RealType,Order>& cr, const typename fvar<RealType,Order>::root_type& ca)
-<<<<<<< HEAD
 {
     using std::atan2;
     using root_type = typename fvar<RealType,Order>::root_type;
-    constexpr size_t order = fvar<RealType,Order>::order_sum::value;
+    constexpr size_t order = fvar<RealType,Order>::order_sum;
     const root_type d0 = atan2(static_cast<root_type>(cr), ca);
     if BOOST_AUTODIFF_IF_CONSTEXPR (order == 0)
         return fvar<RealType,Order>(d0);
@@ -1465,37 +1439,6 @@
     }
 }
 
-template<typename RealType, size_t Order>
-fvar<RealType,Order> atan2(const typename fvar<RealType,Order>::root_type& ca, const fvar<RealType,Order>& cr)
-{
-    using std::atan2;
-    using root_type = typename fvar<RealType,Order>::root_type;
-    constexpr size_t order = fvar<RealType,Order>::order_sum::value;
-    const root_type d0 = atan2(ca, static_cast<root_type>(cr));
-=======
-{
-    using std::atan2;
-    using root_type = typename fvar<RealType,Order>::root_type;
-    constexpr size_t order = fvar<RealType,Order>::order_sum;
-    const root_type d0 = atan2(static_cast<root_type>(cr), ca);
->>>>>>> 5ab438de
-    if BOOST_AUTODIFF_IF_CONSTEXPR (order == 0)
-        return fvar<RealType,Order>(d0);
-    else
-    {
-<<<<<<< HEAD
-        auto x = make_fvar<root_type,order-1>(static_cast<root_type>(cr));
-        const auto d1 = -ca / ((x*=x)+=(ca*ca)); // (d/dx)atan2(y,x) = -y / (x*x+y*y)
-=======
-        auto y = make_fvar<root_type,order-1>(static_cast<root_type>(cr));
-        const auto d1 = ca / ((y*=y)+=(ca*ca)); // (d/dy)atan2(y,x) = x / (y*y+x*x)
->>>>>>> 5ab438de
-        return cr.apply_coefficients(order, [&d0,&d1](size_t i) { return i ? d1.at(i-1)/i : d0; });
-    }
-}
-
-<<<<<<< HEAD
-=======
 template<typename RealType, size_t Order>
 fvar<RealType,Order> atan2(const typename fvar<RealType,Order>::root_type& ca, const fvar<RealType,Order>& cr)
 {
@@ -1513,7 +1456,6 @@
     }
 }
 
->>>>>>> 5ab438de
 // Calculate via horner. No change to accuracies.
 // Mathematically should be 0:
 // z.derivative(4,5) = -0.00274658  (float)
@@ -1526,11 +1468,7 @@
     using std::atan2;
     using return_type = promote<fvar<RealType1,Order1>,fvar<RealType2,Order2>>;
     using root_type = typename return_type::root_type;
-<<<<<<< HEAD
-    constexpr size_t order = return_type::order_sum::value;
-=======
     constexpr size_t order = return_type::order_sum;
->>>>>>> 5ab438de
     const root_type y = static_cast<root_type>(cr1);
     const root_type x = static_cast<root_type>(cr2);
     const root_type d00 = atan2(y, x);
@@ -1538,13 +1476,8 @@
         return return_type(d00);
     else
     {
-<<<<<<< HEAD
-        constexpr size_t order1 = fvar<RealType1,Order1>::order_sum::value;
-        constexpr size_t order2 = fvar<RealType2,Order2>::order_sum::value;
-=======
         constexpr size_t order1 = fvar<RealType1,Order1>::order_sum;
         constexpr size_t order2 = fvar<RealType2,Order2>::order_sum;
->>>>>>> 5ab438de
         auto x01 = make_fvar<typename fvar<RealType2,Order2>::root_type,order2-1>(x);
         const auto d01 = -y / ((x01*=x01)+=(y*y));
         auto y10 = make_fvar<typename fvar<RealType1,Order1>::root_type,order1-1>(y);
@@ -1596,7 +1529,7 @@
 template<typename RealType, size_t Order>
 std::ostream& operator<<(std::ostream& out, const fvar<RealType,Order>& cr)
 {
-    out << "depth(" << fvar<RealType,Order>::depth::value << ')';
+    out << "depth(" << cr.depth << ')';
     for (size_t i=0 ; i<cr.v.size() ; ++i)
         out << (i?',':'(') << cr.v[i];
     return out << ')';
@@ -1609,7 +1542,7 @@
 {
     using std::acos;
     using root_type = typename fvar<RealType,Order>::root_type;
-    constexpr size_t order = fvar<RealType,Order>::order_sum::value;
+    constexpr size_t order = fvar<RealType,Order>::order_sum;
     const root_type d0 = acos(static_cast<root_type>(cr));
     if BOOST_AUTODIFF_IF_CONSTEXPR (order == 0)
         return fvar<RealType,Order>(d0);
@@ -1626,7 +1559,7 @@
 {
     using std::acosh;
     using root_type = typename fvar<RealType,Order>::root_type;
-    constexpr size_t order = fvar<RealType,Order>::order_sum::value;
+    constexpr size_t order = fvar<RealType,Order>::order_sum;
     const root_type d0 = acosh(static_cast<root_type>(cr));
     if BOOST_AUTODIFF_IF_CONSTEXPR (order == 0)
         return fvar<RealType,Order>(d0);
@@ -1643,7 +1576,7 @@
 {
     using std::asinh;
     using root_type = typename fvar<RealType,Order>::root_type;
-    constexpr size_t order = fvar<RealType,Order>::order_sum::value;
+    constexpr size_t order = fvar<RealType,Order>::order_sum;
     const root_type d0 = asinh(static_cast<root_type>(cr));
     if BOOST_AUTODIFF_IF_CONSTEXPR (order == 0)
         return fvar<RealType,Order>(d0);
@@ -1660,7 +1593,7 @@
 {
     using std::atanh;
     using root_type = typename fvar<RealType,Order>::root_type;
-    constexpr size_t order = fvar<RealType,Order>::order_sum::value;
+    constexpr size_t order = fvar<RealType,Order>::order_sum;
     const root_type d0 = atanh(static_cast<root_type>(cr));
     if BOOST_AUTODIFF_IF_CONSTEXPR (order == 0)
         return fvar<RealType,Order>(d0);
@@ -1679,7 +1612,7 @@
     using std::sinh;
     using root_type = typename fvar<RealType,Order>::root_type;
     const root_type d0 = cosh(static_cast<root_type>(cr));
-    if BOOST_AUTODIFF_IF_CONSTEXPR (fvar<RealType,Order>::order_sum::value == 0)
+    if BOOST_AUTODIFF_IF_CONSTEXPR (fvar<RealType,Order>::order_sum == 0)
         return fvar<RealType,Order>(d0);
     else
     {
@@ -1693,7 +1626,7 @@
 {
     using std::erf;
     using root_type = typename fvar<RealType,Order>::root_type;
-    constexpr size_t order = fvar<RealType,Order>::order_sum::value;
+    constexpr size_t order = fvar<RealType,Order>::order_sum;
     const root_type d0 = erf(static_cast<root_type>(cr));
     if BOOST_AUTODIFF_IF_CONSTEXPR (order == 0)
         return fvar<RealType,Order>(d0);
@@ -1710,7 +1643,7 @@
 {
     using std::erfc;
     using root_type = typename fvar<RealType,Order>::root_type;
-    constexpr size_t order = fvar<RealType,Order>::order_sum::value;
+    constexpr size_t order = fvar<RealType,Order>::order_sum;
     const root_type d0 = erfc(static_cast<root_type>(cr));
     if BOOST_AUTODIFF_IF_CONSTEXPR (order == 0)
         return fvar<RealType,Order>(d0);
@@ -1728,7 +1661,7 @@
     using boost::math::lambert_w0;
     using std::exp;
     using root_type = typename fvar<RealType,Order>::root_type;
-    constexpr size_t order = fvar<RealType,Order>::order_sum::value;
+    constexpr size_t order = fvar<RealType,Order>::order_sum;
     root_type derivatives[order+1];
     *derivatives = lambert_w0(static_cast<root_type>(cr));
     if BOOST_AUTODIFF_IF_CONSTEXPR (order == 0)
@@ -1766,7 +1699,7 @@
     if (cr != 0)
         return sin(cr) / cr;
     using root_type = typename fvar<RealType,Order>::root_type;
-    constexpr size_t order = fvar<RealType,Order>::order_sum::value;
+    constexpr size_t order = fvar<RealType,Order>::order_sum;
     root_type taylor[order+1] { 1 }; // sinc(0) = 1
     if BOOST_AUTODIFF_IF_CONSTEXPR (order == 0)
         return fvar<RealType,Order>(*taylor);
@@ -1785,7 +1718,7 @@
     using std::cosh;
     using root_type = typename fvar<RealType,Order>::root_type;
     const root_type d0 = sinh(static_cast<root_type>(cr));
-    if BOOST_AUTODIFF_IF_CONSTEXPR (fvar<RealType,Order>::order_sum::value == 0)
+    if BOOST_AUTODIFF_IF_CONSTEXPR (fvar<RealType,Order>::order_sum == 0)
         return fvar<RealType,Order>(d0);
     else
     {
