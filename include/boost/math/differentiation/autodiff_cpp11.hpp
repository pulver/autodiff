//           Copyright Matthew Pulver 2018 - 2019.
// Distributed under the Boost Software License, Version 1.0.
//      (See accompanying file LICENSE_1_0.txt or copy at
//           https://www.boost.org/LICENSE_1_0.txt)

// Contributors:
//  * Kedar R. Bhat - C++11 compatibility.

// Notes:
//  * Any changes to this file should always be downstream from autodiff.cpp.
//    C++17 is a higher-level language and is easier to maintain. For example, a number of functions which are
//    lucidly read in autodiff.cpp are forced to be split into multiple structs/functions in this file for C++11.
//  * Use of typename RootType and SizeType is a hack to prevent Visual Studio 2015 from compiling functions
//    that are never called, that would otherwise produce compiler errors. Also forces functions to be inline.

#ifndef BOOST_MATH_DIFFERENTIATION_AUTODIFF_HPP
#   error "Do not #include this file directly. This should only be #included by autodiff.hpp for C++11 compatibility."
#endif

namespace boost { namespace math { namespace differentiation { inline namespace autodiff_v1 {

namespace detail {

template<typename RealType, size_t Order>
fvar<RealType,Order>::fvar(const root_type& ca, const bool is_variable)
{
  fvar_cpp11(std::integral_constant<bool,is_fvar<RealType>::value>{}, ca, is_variable);
}

template<typename RealType, size_t Order>
template<typename RootType>
void fvar<RealType,Order>::fvar_cpp11(std::true_type, const RootType& ca, const bool is_variable)
{
  v.front() = RealType(ca, is_variable);
  if (0 < Order)
    std::fill(v.begin()+1, v.end(), static_cast<RealType>(0));
}

template<typename RealType, size_t Order>
template<typename RootType>
void fvar<RealType,Order>::fvar_cpp11(std::false_type, const RootType& ca, const bool is_variable)
{
<<<<<<< HEAD
  static_assert(std::is_same<boost::decay_t<RootType>, boost::decay_t<RealType>>::value, "");
=======
>>>>>>> ebe28dda
  v.front() = ca;
  if (0 < Order)
  {
    v[1] = static_cast<root_type>(static_cast<int>(is_variable));
    if (1 < Order)
      std::fill(v.begin()+2, v.end(), static_cast<RealType>(0));
  }
}

template<typename RealType, size_t Order>
template<typename... Orders>
get_type_at<RealType, sizeof...(Orders)>
<<<<<<< HEAD
fvar<RealType,Order>::at_cpp11(std::true_type, size_t order, Orders... /*orders*/) const
=======
fvar<RealType,Order>::at_cpp11(std::true_type, size_t order, Orders... orders) const
>>>>>>> ebe28dda
{
  return v.at(order);
}

template<typename RealType, size_t Order>
template<typename... Orders>
get_type_at<RealType, sizeof...(Orders)>
fvar<RealType,Order>::at_cpp11(std::false_type, size_t order, Orders... orders) const
{
  return v.at(order).at(orders...);
}

// Can throw "std::out_of_range: array::at: __n (which is 7) >= _Nm (which is 7)"
template<typename RealType, size_t Order>
template<typename... Orders>
get_type_at<RealType,sizeof...(Orders)> fvar<RealType,Order>::at(size_t order, Orders... orders) const
{
  return at_cpp11(std::integral_constant<bool,sizeof...(orders)==0>{}, order, orders...);
}

template<typename T, typename... Ts>
constexpr T product(Ts... /*factors*/)
{
  return 1;
}

template<typename T, typename... Ts>
constexpr T product(T factor, Ts... factors)
{
  return factor * product<T>(factors...);
}

// Can throw "std::out_of_range: array::at: __n (which is 7) >= _Nm (which is 7)"
template<typename RealType, size_t Order>
template<typename... Orders>
get_type_at<fvar<RealType,Order>,sizeof...(Orders)> fvar<RealType,Order>::derivative(Orders... orders) const
{
  static_assert(sizeof...(Orders) <= depth, "Number of parameters to derivative(...) cannot exceed fvar::depth.");
<<<<<<< HEAD
  return at(static_cast<std::size_t>(orders)...) * product(boost::math::factorial<root_type>(static_cast<unsigned>(orders))...);
=======
  return at(orders...) * product(boost::math::factorial<root_type>(orders)...);
>>>>>>> ebe28dda
}

template<typename RootType, typename Func>
class Curry
{
  const Func& f;
  const size_t i;
 public:
  template <typename SizeType> // typename SizeType to force inline constructor.
  Curry(const Func& f, SizeType i):f(f),i(i) { }
  template <typename... Indices>
  RootType operator()(Indices... indices) const { return f(i,indices...); }
};

// f : order -> derivative(order)/factorial(order)
// Use this when you have the polynomial coefficients, rather than just the derivatives. E.g. See atan2().
template<typename RealType, size_t Order>
template<typename Func, typename Fvar, typename... Fvars>
promote<fvar<RealType,Order>,Fvar,Fvars...> fvar<RealType,Order>::apply_coefficients(
    const size_t order, const Func& f, const Fvar& cr, Fvars&&... fvars) const
{
  const fvar<RealType,Order> epsilon = fvar<RealType,Order>(*this).set_root(0);
<<<<<<< HEAD
  constexpr auto fvar_order_sum = fvar<RealType,Order>::order_sum;
  size_t i = (std::min)(order, fvar_order_sum);
=======
  size_t i = std::min(order, get_order_sum<fvar<RealType,Order>>::value);
>>>>>>> ebe28dda
  using return_type = promote<fvar<RealType,Order>,Fvar,Fvars...>;
  return_type accumulator = cr.apply_coefficients(
      order-i, Curry<typename return_type::root_type,Func>(f,i), std::forward<Fvars>(fvars)...);
  while (i--)
    (accumulator *= epsilon) += cr.apply_coefficients(
        order-i, Curry<typename return_type::root_type,Func>(f,i), std::forward<Fvars>(fvars)...);
  return accumulator;
}

template<typename RealType, size_t Order>
template<typename SizeType>
fvar<RealType,Order> fvar<RealType,Order>::epsilon_multiply_cpp11(std::true_type,
                                                                  SizeType z0, size_t isum0, const fvar<RealType,Order>& cr, size_t z1, size_t isum1) const
{
  const size_t m0 = order_sum + isum0 < Order + z0 ? Order + z0 - (order_sum + isum0) : 0;
  const size_t m1 = order_sum + isum1 < Order + z1 ? Order + z1 - (order_sum + isum1) : 0;
  const size_t i_max = m0 + m1 < Order ? Order - (m0 + m1) : 0;
  fvar<RealType,Order> retval = fvar<RealType,Order>();
  for (size_t i=0, j=Order ; i<=i_max ; ++i, --j)
    retval.v[j] = epsilon_inner_product(z0, isum0, m0, cr, z1, isum1, m1, j);
  return retval;
}

template<typename RealType, size_t Order>
template<typename SizeType>
fvar<RealType,Order> fvar<RealType,Order>::epsilon_multiply_cpp11(std::false_type,
                                                                  SizeType z0, size_t isum0, const fvar<RealType,Order>& cr, size_t z1, size_t isum1) const
{
  const RealType zero(0);
  const size_t m0 = order_sum + isum0 < Order + z0 ? Order + z0 - (order_sum + isum0) : 0;
  const size_t m1 = order_sum + isum1 < Order + z1 ? Order + z1 - (order_sum + isum1) : 0;
  const size_t i_max = m0 + m1 < Order ? Order - (m0 + m1) : 0;
  fvar<RealType,Order> retval = fvar<RealType,Order>();
  for (size_t i=0, j=Order ; i<=i_max ; ++i, --j)
    retval.v[j] = std::inner_product(v.cbegin()+m0, v.cend()-(i+m1), cr.v.crbegin()+(i+m0), zero);
  return retval;
}

template<typename RealType, size_t Order>
fvar<RealType,Order> fvar<RealType,Order>::epsilon_multiply(size_t z0, size_t isum0,
                                                            const fvar<RealType,Order>& cr, size_t z1, size_t isum1) const
{
  return epsilon_multiply_cpp11(std::integral_constant<bool,is_fvar<RealType>::value>{},
                                z0, isum0, cr, z1, isum1);
}

template<typename RealType, size_t Order>
template<typename SizeType>
fvar<RealType,Order> fvar<RealType,Order>::epsilon_multiply_cpp11(std::true_type,
                                                                  SizeType z0, size_t isum0, const root_type& ca) const
{
  fvar<RealType,Order> retval(*this);
  const size_t m0 = order_sum + isum0 < Order + z0 ? Order + z0 - (order_sum + isum0) : 0;
  for (size_t i=m0 ; i<=Order ; ++i)
    retval.v[i] = retval.v[i].epsilon_multiply(z0, isum0+i, ca);
  return retval;
}

template<typename RealType, size_t Order>
template<typename SizeType>
fvar<RealType,Order> fvar<RealType,Order>::epsilon_multiply_cpp11(std::false_type,
                                                                  SizeType z0, size_t isum0, const root_type& ca) const
{
  fvar<RealType,Order> retval(*this);
  const size_t m0 = order_sum + isum0 < Order + z0 ? Order + z0 - (order_sum + isum0) : 0;
  for (size_t i=m0 ; i<=Order ; ++i)
    if (retval.v[i] != static_cast<RealType>(0))
      retval.v[i] *= ca;
  return retval;
}

template<typename RealType, size_t Order>
fvar<RealType,Order> fvar<RealType,Order>::epsilon_multiply(size_t z0, size_t isum0,
                                                            const root_type& ca) const
{
  return epsilon_multiply_cpp11(std::integral_constant<bool,is_fvar<RealType>::value>{}, z0, isum0, ca);
}

template<typename RealType, size_t Order>
template<typename RootType>
fvar<RealType,Order>& fvar<RealType,Order>::multiply_assign_by_root_type_cpp11(std::true_type,
                                                                               bool is_root, const RootType& ca)
{
  auto itr = v.begin();
  itr->multiply_assign_by_root_type(is_root, ca);
  for (++itr ; itr!=v.end() ; ++itr)
    itr->multiply_assign_by_root_type(false, ca);
  return *this;
}

template<typename RealType, size_t Order>
template<typename RootType>
fvar<RealType,Order>& fvar<RealType,Order>::multiply_assign_by_root_type_cpp11(std::false_type,
                                                                               bool is_root, const RootType& ca)
{
  auto itr = v.begin();
  if (is_root || *itr != 0)
    *itr *= ca; // Skip multiplication of 0 by ca=inf to avoid nan. Exception: root value is always multiplied.
  for (++itr ; itr!=v.end() ; ++itr)
    if (*itr != 0)
      *itr *= ca;
  return *this;
}

template<typename RealType, size_t Order>
fvar<RealType,Order>& fvar<RealType,Order>::multiply_assign_by_root_type(bool is_root, const root_type& ca)
{
  return multiply_assign_by_root_type_cpp11(std::integral_constant<bool,is_fvar<RealType>::value>{},
                                            is_root, ca);
}

template<typename RealType, size_t Order>
template<typename RootType>
fvar<RealType,Order>& fvar<RealType,Order>::negate_cpp11(std::true_type, const RootType&)
{
<<<<<<< HEAD
  for (auto& r : v) {
    r.negate();
  }
=======
  std::for_each(v.begin(), v.end(), [](RealType& r) { r.negate(); });
>>>>>>> ebe28dda
  return *this;
}

template<typename RealType, size_t Order>
template<typename RootType>
fvar<RealType,Order>& fvar<RealType,Order>::negate_cpp11(std::false_type, const RootType&)
{
<<<<<<< HEAD
  for (auto& a : v) {
    a = -a;
  }
=======
  std::for_each(v.begin(), v.end(), [](RealType& a) { a = -a; });
>>>>>>> ebe28dda
  return *this;
}

template<typename RealType, size_t Order>
fvar<RealType,Order>& fvar<RealType,Order>::negate()
{
  return negate_cpp11(std::integral_constant<bool,is_fvar<RealType>::value>{}, static_cast<root_type>(*this));
}

template<typename RealType, size_t Order>
template<typename RootType>
fvar<RealType,Order>& fvar<RealType,Order>::set_root_cpp11(std::true_type, const RootType& root)
{
  v.front().set_root(root);
  return *this;
}

template<typename RealType, size_t Order>
template<typename RootType>
fvar<RealType,Order>& fvar<RealType,Order>::set_root_cpp11(std::false_type, const RootType& root)
{
  v.front() = root;
  return *this;
}

template<typename RealType, size_t Order>
fvar<RealType,Order>& fvar<RealType,Order>::set_root(const root_type& root)
{
  return set_root_cpp11(std::integral_constant<bool,is_fvar<RealType>::value>{}, root);
}

} // namespace detail

} } } } // namespace boost::math::differentiation::autodiff_v1<|MERGE_RESOLUTION|>--- conflicted
+++ resolved
@@ -40,10 +40,6 @@
 template<typename RootType>
 void fvar<RealType,Order>::fvar_cpp11(std::false_type, const RootType& ca, const bool is_variable)
 {
-<<<<<<< HEAD
-  static_assert(std::is_same<boost::decay_t<RootType>, boost::decay_t<RealType>>::value, "");
-=======
->>>>>>> ebe28dda
   v.front() = ca;
   if (0 < Order)
   {
@@ -56,11 +52,7 @@
 template<typename RealType, size_t Order>
 template<typename... Orders>
 get_type_at<RealType, sizeof...(Orders)>
-<<<<<<< HEAD
 fvar<RealType,Order>::at_cpp11(std::true_type, size_t order, Orders... /*orders*/) const
-=======
-fvar<RealType,Order>::at_cpp11(std::true_type, size_t order, Orders... orders) const
->>>>>>> ebe28dda
 {
   return v.at(order);
 }
@@ -99,11 +91,7 @@
 get_type_at<fvar<RealType,Order>,sizeof...(Orders)> fvar<RealType,Order>::derivative(Orders... orders) const
 {
   static_assert(sizeof...(Orders) <= depth, "Number of parameters to derivative(...) cannot exceed fvar::depth.");
-<<<<<<< HEAD
   return at(static_cast<std::size_t>(orders)...) * product(boost::math::factorial<root_type>(static_cast<unsigned>(orders))...);
-=======
-  return at(orders...) * product(boost::math::factorial<root_type>(orders)...);
->>>>>>> ebe28dda
 }
 
 template<typename RootType, typename Func>
@@ -126,12 +114,8 @@
     const size_t order, const Func& f, const Fvar& cr, Fvars&&... fvars) const
 {
   const fvar<RealType,Order> epsilon = fvar<RealType,Order>(*this).set_root(0);
-<<<<<<< HEAD
   constexpr auto fvar_order_sum = fvar<RealType,Order>::order_sum;
   size_t i = (std::min)(order, fvar_order_sum);
-=======
-  size_t i = std::min(order, get_order_sum<fvar<RealType,Order>>::value);
->>>>>>> ebe28dda
   using return_type = promote<fvar<RealType,Order>,Fvar,Fvars...>;
   return_type accumulator = cr.apply_coefficients(
       order-i, Curry<typename return_type::root_type,Func>(f,i), std::forward<Fvars>(fvars)...);
@@ -247,13 +231,9 @@
 template<typename RootType>
 fvar<RealType,Order>& fvar<RealType,Order>::negate_cpp11(std::true_type, const RootType&)
 {
-<<<<<<< HEAD
   for (auto& r : v) {
     r.negate();
   }
-=======
-  std::for_each(v.begin(), v.end(), [](RealType& r) { r.negate(); });
->>>>>>> ebe28dda
   return *this;
 }
 
@@ -261,13 +241,9 @@
 template<typename RootType>
 fvar<RealType,Order>& fvar<RealType,Order>::negate_cpp11(std::false_type, const RootType&)
 {
-<<<<<<< HEAD
   for (auto& a : v) {
     a = -a;
   }
-=======
-  std::for_each(v.begin(), v.end(), [](RealType& a) { a = -a; });
->>>>>>> ebe28dda
   return *this;
 }
 
