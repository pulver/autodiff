//           Copyright Matthew Pulver 2018 - 2019.
// Distributed under the Boost Software License, Version 1.0.
//      (See accompanying file LICENSE_1_0.txt or copy at
//           https://www.boost.org/LICENSE_1_0.txt)

#include <boost/fusion/include/algorithm.hpp>
<<<<<<< HEAD
=======
#include <boost/fusion/include/vector.hpp>
#include <boost/math/differentiation/autodiff.hpp>
>>>>>>> 244b3844
#include <boost/math/special_functions/factorials.hpp>
#include <boost/math/special_functions/round.hpp> // iround
#include <boost/multiprecision/cpp_bin_float.hpp>
<<<<<<< HEAD
#include <boost/multiprecision/cpp_dec_float.hpp>
#include <boost/range/irange.hpp>
#include <boost/range/numeric.hpp>
#include <random>

#include <boost/math/differentiation/autodiff.hpp>
=======
>>>>>>> 244b3844

#define BOOST_TEST_MODULE test_autodiff

#include <boost/test/included/unit_test.hpp>

<<<<<<< HEAD
//TODO(kbhat): remove below includes
=======
#include <sstream>
>>>>>>> 244b3844

//boost::fusion::vector<float,double,long double,boost::multiprecision::cpp_bin_float_50> bin_float_types;
boost::fusion::vector<float,double,long double> bin_float_types; // cpp_bin_float_50 is fixed in boost 1.70
// cpp_dec_float_50 cannot be used with close_at_tolerance
//boost::fusion::vector<boost::multiprecision::cpp_dec_float_50> multiprecision_float_types;
boost::fusion::vector<> multiprecision_float_types;

using namespace boost::math::differentiation;

template<typename W, typename X, typename Y, typename Z>
promote<W, X, Y, Z> mixed_partials_f(const W &w, const X &x, const Y &y, const Z &z) {
  return exp(w*sin(x*log(y)/z) + sqrt(w*z/(x*y))) + w*w/tan(z);
}

// Equations and function/variable names are from
// https://en.wikipedia.org/wiki/Greeks_(finance)#Formulas_for_European_option_Greeks
//
// Standard normal probability density function
template<typename T>
T phi(const T &x) {
  return boost::math::constants::one_div_root_two_pi<T>()*exp(-0.5*x*x);
}

// Standard normal cumulative distribution function
template<typename T>
T Phi(const T &x) {
  return 0.5*erfc(-boost::math::constants::one_div_root_two<T>()*x);
}

enum CP {
  call, put
};

// Assume zero annual dividend yield (q=0).
template<typename Price, typename Sigma, typename Tau, typename Rate>
promote<Price, Sigma, Tau, Rate>
black_scholes_option_price(CP cp, double K, const Price &S, const Sigma &sigma, const Tau &tau, const Rate &r) {
  const auto d1 = (log(S/K) + (r + sigma*sigma/2)*tau)/(sigma*sqrt(tau));
  const auto d2 = (log(S/K) + (r - sigma*sigma/2)*tau)/(sigma*sqrt(tau));
  static_assert(
      std::is_same<decltype(S*Phi(d1) - exp(-r*tau)*K*Phi(d2)), decltype(exp(-r*tau)*K*Phi(-d2) -
          S*Phi(-d1))>::value,
      "decltype(call) != decltype(put)");
  if (cp==call)
    return S*Phi(d1) - exp(-r*tau)*K*Phi(d2);
  else
    return exp(-r*tau)*K*Phi(-d2) - S*Phi(-d1);
}

template<typename T>
T uncast_return(const T &x) {
  return x==0 ? 0 : 1;
}

BOOST_AUTO_TEST_SUITE(test_autodiff)

struct constructors_test {
  template<typename T>
  void operator()(const T &) const {
    constexpr int m = 3;
    constexpr int n = 4;
    // Verify value-initialized instance has all 0 entries.
    const autodiff_fvar<T, m> empty1 = autodiff_fvar<T, m>();
    for (int i = 0; i <= m; ++i)
      BOOST_REQUIRE_EQUAL(empty1.derivative(i), 0.0);
    const auto empty2 = autodiff_fvar<T, m, n>();
    for (int i = 0; i <= m; ++i)
      for (int j = 0; j <= n; ++j)
        BOOST_REQUIRE_EQUAL(empty2.derivative(i, j), 0.0);
    // Single variable
    constexpr float cx = 10.0;
    const auto x = make_fvar<T, m>(cx);
    for (int i = 0; i <= m; ++i)
      if (i==0)
        BOOST_REQUIRE_EQUAL(x.derivative(i), cx);
      else if (i==1)
        BOOST_REQUIRE_EQUAL(x.derivative(i), 1.0);
      else
        BOOST_REQUIRE_EQUAL(x.derivative(i), 0.0);
    const autodiff_fvar<T, n> xn = x;
    for (int i = 0; i <= n; ++i)
      if (i==0)
        BOOST_REQUIRE_EQUAL(xn.derivative(i), cx);
      else if (i==1)
        BOOST_REQUIRE_EQUAL(xn.derivative(i), 1.0);
      else
        BOOST_REQUIRE_EQUAL(xn.derivative(i), 0.0);
    // Second independent variable
    constexpr float cy = 100.0;
<<<<<<< HEAD
    const auto y = make_fvar<T, m, n>(cy);
    for (int i = 0; i <= m; ++i)
      for (int j = 0; j <= n; ++j)
        if (i==0 && j==0)
          BOOST_REQUIRE_EQUAL(y.derivative(i, j), cy);
        else if (i==0 && j==1)
          BOOST_REQUIRE_EQUAL(y.derivative(i, j), 1.0);
        else
          BOOST_REQUIRE_EQUAL(y.derivative(i, j), 0.0);
    // Test ostream operator<<
    std::cout << "x = " << x << std::endl;
=======
    const auto y = make_fvar<T,m,n>(cy);
    for (int i=0 ; i<=m ; ++i)
        for (int j=0 ; j<=n ; ++j)
            if (i==0 && j==0)
                BOOST_REQUIRE(y.derivative(i,j) == cy);
            else if (i==0 && j==1)
                BOOST_REQUIRE(y.derivative(i,j) == 1.0);
            else
                BOOST_REQUIRE(y.derivative(i,j) == 0.0);
>>>>>>> 244b3844
  }
};

BOOST_AUTO_TEST_CASE(constructors) {
  boost::fusion::for_each(bin_float_types, constructors_test());
  boost::fusion::for_each(multiprecision_float_types, constructors_test());
}

struct implicit_constructors_test {
  template<typename T>
  void operator()(const T &) const {
    constexpr int m = 3;
    const autodiff_fvar<T, m> x = 3;
    const autodiff_fvar<T, m> one = uncast_return(x);
    const autodiff_fvar<T, m> two_and_a_half = 2.5;
    BOOST_REQUIRE_EQUAL(static_cast<T>(x), 3.0);
    BOOST_REQUIRE_EQUAL(static_cast<T>(one), 1.0);
    BOOST_REQUIRE_EQUAL(static_cast<T>(two_and_a_half), 2.5);
  }
};

BOOST_AUTO_TEST_CASE(implicit_constructors) {
  boost::fusion::for_each(bin_float_types, implicit_constructors_test());
  boost::fusion::for_each(multiprecision_float_types, implicit_constructors_test());
}

struct assignment_test {
  template<typename T>
  void operator()(const T &) const {
    constexpr int m = 3;
    constexpr int n = 4;
    constexpr float cx = 10.0;
    constexpr float cy = 10.0;
    autodiff_fvar<T, m, n> empty; // Uninitialized variable<> may have non-zero values.
    // Single variable
    auto x = make_fvar<T, m>(cx);
    empty = static_cast<decltype(empty)>(x); // Test static_cast of single-variable to double-variable type.
    for (int i = 0; i <= m; ++i)
      for (int j = 0; j <= n; ++j)
        if (i==0 && j==0)
          BOOST_REQUIRE_EQUAL(empty.derivative(i, j), cx);
        else if (i==1 && j==0)
          BOOST_REQUIRE_EQUAL(empty.derivative(i, j), 1.0);
        else
          BOOST_REQUIRE_EQUAL(empty.derivative(i, j), 0.0);
    auto y = make_fvar<T, m, n>(cy);
    empty = y; // default assignment operator
    for (int i = 0; i <= m; ++i)
      for (int j = 0; j <= n; ++j)
        if (i==0 && j==0)
          BOOST_REQUIRE_EQUAL(empty.derivative(i, j), cy);
        else if (i==0 && j==1)
          BOOST_REQUIRE_EQUAL(empty.derivative(i, j), 1.0);
        else
          BOOST_REQUIRE_EQUAL(empty.derivative(i, j), 0.0);
    empty = cx; // set a constant
    for (int i = 0; i <= m; ++i)
      for (int j = 0; j <= n; ++j)
        if (i==0 && j==0)
          BOOST_REQUIRE_EQUAL(empty.derivative(i, j), cx);
        else
          BOOST_REQUIRE_EQUAL(empty.derivative(i, j), 0.0);
  }
};

BOOST_AUTO_TEST_CASE(assignment) {
  boost::fusion::for_each(bin_float_types, assignment_test());
  boost::fusion::for_each(multiprecision_float_types, assignment_test());
}

<<<<<<< HEAD
struct addition_assignment_test {
=======
struct ostream_test
{
  template<typename T>
  void operator()(const T&) const
  {
    constexpr int m = 3;
    const T cx = 10;
    const auto x = make_fvar<T,m>(cx);
    std::ostringstream ss;
    ss << "x = " << x;
    BOOST_REQUIRE(ss.str() == "x = depth(1)(10,1,0,0)");
  }
};

BOOST_AUTO_TEST_CASE(ostream)
{
    boost::fusion::for_each(bin_float_types, ostream_test());
    boost::fusion::for_each(multiprecision_float_types, ostream_test());
}

struct addition_assignment_test
{
>>>>>>> 244b3844
  template<typename T>
  void operator()(const T &) const {
    constexpr int m = 3;
    constexpr int n = 4;
    constexpr float cx = 10.0;
    auto sum = autodiff_fvar<T, m, n>(); // zero-initialized
    // Single variable
    const auto x = make_fvar<T, m>(cx);
    sum += x;
    for (int i = 0; i <= m; ++i)
      for (int j = 0; j <= n; ++j)
        if (i==0 && j==0)
          BOOST_REQUIRE_EQUAL(sum.derivative(i, j), cx);
        else if (i==1 && j==0)
          BOOST_REQUIRE_EQUAL(sum.derivative(i, j), 1.0);
        else
          BOOST_REQUIRE_EQUAL(sum.derivative(i, j), 0.0);
    // Arithmetic constant
    constexpr float cy = 11.0;
    sum = 0;
    sum += cy;
    for (int i = 0; i <= m; ++i)
      for (int j = 0; j <= n; ++j)
        if (i==0 && j==0)
          BOOST_REQUIRE_EQUAL(sum.derivative(i, j), cy);
        else
          BOOST_REQUIRE_EQUAL(sum.derivative(i, j), 0.0);
  }
};

BOOST_AUTO_TEST_CASE(addition_assignment) {
  boost::fusion::for_each(bin_float_types, addition_assignment_test());
  boost::fusion::for_each(multiprecision_float_types, addition_assignment_test());
}

struct subtraction_assignment_test {
  template<typename T>
  void operator()(const T &) const {
    constexpr int m = 3;
    constexpr int n = 4;
    constexpr float cx = 10.0;
    auto sum = autodiff_fvar<T, m, n>(); // zero-initialized
    // Single variable
    const auto x = make_fvar<T, m>(cx);
    sum -= x;
    for (int i = 0; i <= m; ++i)
      for (int j = 0; j <= n; ++j)
        if (i==0 && j==0)
          BOOST_REQUIRE_EQUAL(sum.derivative(i, j), -cx);
        else if (i==1 && j==0)
          BOOST_REQUIRE_EQUAL(sum.derivative(i, j), -1.0);
        else
          BOOST_REQUIRE_EQUAL(sum.derivative(i, j), 0.0);
    // Arithmetic constant
    constexpr float cy = 11.0;
    sum = 0;
    sum -= cy;
    for (int i = 0; i <= m; ++i)
      for (int j = 0; j <= n; ++j)
        if (i==0 && j==0)
          BOOST_REQUIRE_EQUAL(sum.derivative(i, j), -cy);
        else
          BOOST_REQUIRE_EQUAL(sum.derivative(i, j), 0.0);
  }
};

BOOST_AUTO_TEST_CASE(subtraction_assignment) {
  boost::fusion::for_each(bin_float_types, subtraction_assignment_test());
  boost::fusion::for_each(multiprecision_float_types, subtraction_assignment_test());
}

// Try explicit bracing based on feedback. Doesn't add very much except 26 extra lines.
struct multiplication_assignment_test {
  template<typename T>
  void operator()(const T &) const {
    constexpr int m = 3;
    constexpr int n = 4;
    constexpr float cx = 10.0;
    auto product = autodiff_fvar<T, m, n>(1); // unit constant
    // Single variable
    auto x = make_fvar<T, m>(cx);
    product *= x;
    for (int i = 0; i <= m; ++i) {
      for (int j = 0; j <= n; ++j) {
        if (i==0 && j==0) {
          BOOST_REQUIRE_EQUAL(product.derivative(i, j), cx);
        } else if (i==1 && j==0) {
          BOOST_REQUIRE_EQUAL(product.derivative(i, j), 1.0);
        } else {
          BOOST_REQUIRE_EQUAL(product.derivative(i, j), 0.0);
        }
      }
    }
    // Arithmetic constant
    constexpr float cy = 11.0;
    product = 1;
    product *= cy;
    for (int i = 0; i <= m; ++i) {
      for (int j = 0; j <= n; ++j) {
        if (i==0 && j==0) {
          BOOST_REQUIRE_EQUAL(product.derivative(i, j), cy);
        } else {
          BOOST_REQUIRE_EQUAL(product.derivative(i, j), 0.0);
        }
      }
    }
    // 0 * inf = nan
    x = make_fvar<T, m>(0.0);
    x *= std::numeric_limits<T>::infinity();
    //std::cout << "x = " << x << std::endl;
    for (int i = 0; i <= m; ++i) {
      if (i==0) {
        BOOST_REQUIRE(boost::math::isnan(static_cast<T>(x))); // Correct
        //BOOST_REQUIRE_EQUAL(x.derivative(i) , 0.0); // Wrong. See multiply_assign_by_root_type().
      } else if (i==1) {
        BOOST_REQUIRE(boost::math::isinf(x.derivative(i)));
      } else {
        BOOST_REQUIRE_EQUAL(x.derivative(i), 0.0);
      }
    }
  }
};

BOOST_AUTO_TEST_CASE(multiplication_assignment) {
  boost::fusion::for_each(bin_float_types, multiplication_assignment_test());
  boost::fusion::for_each(multiprecision_float_types, multiplication_assignment_test());
}

struct division_assignment_test {
  template<typename T>
  void operator()(const T &) const {
    constexpr int m = 3;
    constexpr int n = 4;
    constexpr float cx = 16.0;
    auto quotient = autodiff_fvar<T, m, n>(1); // unit constant
    // Single variable
    const auto x = make_fvar<T, m>(cx);
    quotient /= x;
    BOOST_REQUIRE_EQUAL(quotient.derivative(0, 0), 1/cx);
    BOOST_REQUIRE_EQUAL(quotient.derivative(1, 0), -1/std::pow(cx, 2));
    BOOST_REQUIRE_EQUAL(quotient.derivative(2, 0), 2/std::pow(cx, 3));
    BOOST_REQUIRE_EQUAL(quotient.derivative(3, 0), -6/std::pow(cx, 4));
    for (int i = 0; i <= m; ++i)
      for (int j = 1; j <= n; ++j)
        BOOST_REQUIRE_EQUAL(quotient.derivative(i, j), 0.0);
    // Arithmetic constant
    constexpr float cy = 32.0;
    quotient = 1;
    quotient /= cy;
    for (int i = 0; i <= m; ++i)
      for (int j = 0; j <= n; ++j)
        if (i==0 && j==0)
          BOOST_REQUIRE_EQUAL(quotient.derivative(i, j), 1/cy);
        else
          BOOST_REQUIRE_EQUAL(quotient.derivative(i, j), 0.0);
  }
};

BOOST_AUTO_TEST_CASE(division_assignment) {
  boost::fusion::for_each(bin_float_types, division_assignment_test());
  boost::fusion::for_each(multiprecision_float_types, division_assignment_test());
}

struct unary_signs_test {
  template<typename T>
  void operator()(const T &) const {
    constexpr int m = 3;
    constexpr int n = 4;
    constexpr float cx = 16.0;
    autodiff_fvar<T, m, n> lhs;
    // Single variable
    const auto x = make_fvar<T, m>(cx);
    lhs = static_cast<decltype(lhs)>(-x);
    for (int i = 0; i <= m; ++i)
      for (int j = 0; j <= n; ++j)
        if (i==0 && j==0)
          BOOST_REQUIRE_EQUAL(lhs.derivative(i, j), -cx);
        else if (i==1 && j==0)
          BOOST_REQUIRE_EQUAL(lhs.derivative(i, j), -1.0);
        else
          BOOST_REQUIRE_EQUAL(lhs.derivative(i, j), 0.0);
    lhs = static_cast<decltype(lhs)>(+x);
    for (int i = 0; i <= m; ++i)
      for (int j = 0; j <= n; ++j)
        if (i==0 && j==0)
          BOOST_REQUIRE_EQUAL(lhs.derivative(i, j), cx);
        else if (i==1 && j==0)
          BOOST_REQUIRE_EQUAL(lhs.derivative(i, j), 1.0);
        else
          BOOST_REQUIRE_EQUAL(lhs.derivative(i, j), 0.0);
  }
};

BOOST_AUTO_TEST_CASE(unary_signs) {
  boost::fusion::for_each(bin_float_types, unary_signs_test());
  boost::fusion::for_each(multiprecision_float_types, unary_signs_test());
}

// TODO 3 tests for 3 operator+() definitions.

struct cast_double_test {
  template<typename T>
  void operator()(const T &) const {
    constexpr float ca = 13.0;
    constexpr int i = 12;
    constexpr int m = 3;
    const auto x = make_fvar<T, m>(ca);
    BOOST_REQUIRE_LT(i, x);
    BOOST_REQUIRE_EQUAL(i*x, i*ca);
  }
};

BOOST_AUTO_TEST_CASE(cast_double) {
  boost::fusion::for_each(bin_float_types, cast_double_test());
  boost::fusion::for_each(multiprecision_float_types, cast_double_test());
}

struct int_double_casting_test {
  template<typename T>
  void operator()(const T &) const {
    constexpr float ca = 3.0;
    const auto x0 = make_fvar<T, 0>(ca);
    BOOST_REQUIRE_EQUAL(static_cast<T>(x0), ca);
    const auto x1 = make_fvar<T, 1>(ca);
    BOOST_REQUIRE_EQUAL(static_cast<T>(x1), ca);
    const auto x2 = make_fvar<T, 2>(ca);
    BOOST_REQUIRE_EQUAL(static_cast<T>(x2), ca);
  }
};

BOOST_AUTO_TEST_CASE(int_double_casting) {
  boost::fusion::for_each(bin_float_types, int_double_casting_test());
  boost::fusion::for_each(multiprecision_float_types, int_double_casting_test());
}

struct scalar_addition_test {
  template<typename T>
  void operator()(const T &) const {
    constexpr float ca = 3.0;
    constexpr float cb = 4.0;
    const auto sum0 = autodiff_fvar<T, 0>(ca) + autodiff_fvar<T, 0>(cb);
    BOOST_REQUIRE_EQUAL(ca + cb, static_cast<T>(sum0));
    const auto sum1 = autodiff_fvar<T, 0>(ca) + cb;
    BOOST_REQUIRE_EQUAL(ca + cb, static_cast<T>(sum1));
    const auto sum2 = ca + autodiff_fvar<T, 0>(cb);
    BOOST_REQUIRE_EQUAL(ca + cb, static_cast<T>(sum2));
  }
};

BOOST_AUTO_TEST_CASE(scalar_addition) {
  boost::fusion::for_each(bin_float_types, scalar_addition_test());
  boost::fusion::for_each(multiprecision_float_types, scalar_addition_test());
}

struct power8_test {
  template<typename T>
  void operator()(const T &) const {
    constexpr int n = 8;
    constexpr float ca = 3.0;
    auto x = make_fvar<T, n>(ca);
    // Test operator*=()
    x *= x;
    x *= x;
    x *= x;
    const T power_factorial = boost::math::factorial<T>(n);
    for (int i = 0; i <= n; ++i)
      BOOST_CHECK(static_cast<T>(x.derivative(i))==
          static_cast<T>(power_factorial/boost::math::factorial<T>(n - i)*std::pow(ca, n - i)));
    x = make_fvar<T, n>(ca);
    // Test operator*()
    x = x*x*x*x*x*x*x*x;
    for (int i = 0; i <= n; ++i)
      BOOST_REQUIRE_EQUAL(x.derivative(i), power_factorial/boost::math::factorial<T>(n - i)*std::pow(ca, n - i));
  }
};

BOOST_AUTO_TEST_CASE(power8) {
  boost::fusion::for_each(bin_float_types, power8_test());
  boost::fusion::for_each(multiprecision_float_types, power8_test());
}

struct dim1_multiplication_test {
  template<typename T>
  void operator()(const T &) const {
    constexpr int m = 2;
    constexpr int n = 3;
    constexpr float cy = 4.0;
    auto y0 = make_fvar<T, m>(cy);
    auto y = make_fvar<T, n>(cy);
    y *= y0;
    BOOST_REQUIRE_EQUAL(y.derivative(0), cy*cy);
    BOOST_REQUIRE_EQUAL(y.derivative(1), 2*cy);
    BOOST_REQUIRE_EQUAL(y.derivative(2), 2.0);
    BOOST_REQUIRE_EQUAL(y.derivative(3), 0.0);
    y = y*cy;
    BOOST_REQUIRE_EQUAL(y.derivative(0), cy*cy*cy);
    BOOST_REQUIRE_EQUAL(y.derivative(1), 2*cy*cy);
    BOOST_REQUIRE_EQUAL(y.derivative(2), 2.0*cy);
    BOOST_REQUIRE_EQUAL(y.derivative(3), 0.0);
  }
};

BOOST_AUTO_TEST_CASE(dim1_multiplication) {
  boost::fusion::for_each(bin_float_types, dim1_multiplication_test());
  boost::fusion::for_each(multiprecision_float_types, dim1_multiplication_test());
}

struct dim1and2_multiplication_test {
  template<typename T>
  void operator()(const T &) const {
    constexpr int m = 2;
    constexpr int n = 3;
    constexpr float cx = 3.0;
    constexpr float cy = 4.0;
    auto x = make_fvar<T, m>(cx);
    auto y = make_fvar<T, m, n>(cy);
    y *= x;
    BOOST_REQUIRE_EQUAL(y.derivative(0, 0), cx*cy);
    BOOST_REQUIRE_EQUAL(y.derivative(0, 1), cx);
    BOOST_REQUIRE_EQUAL(y.derivative(1, 0), cy);
    BOOST_REQUIRE_EQUAL(y.derivative(1, 1), 1.0);
    for (int i = 1; i < m; ++i)
      for (int j = 1; j < n; ++j)
        if (i==1 && j==1)
          BOOST_REQUIRE_EQUAL(y.derivative(i, j), 1.0);
        else
          BOOST_REQUIRE_EQUAL(y.derivative(i, j), 0.0);
  }
};

BOOST_AUTO_TEST_CASE(dim1and2_multiplication) {
  boost::fusion::for_each(bin_float_types, dim1and2_multiplication_test());
  boost::fusion::for_each(multiprecision_float_types, dim1and2_multiplication_test());
}

struct dim2_addition_test {
  template<typename T>
  void operator()(const T &) const {
    constexpr int m = 2;
    constexpr int n = 3;
    constexpr float cx = 3.0;
    const auto x = make_fvar<T, m>(cx);
    BOOST_REQUIRE_EQUAL(x.derivative(0), cx);
    BOOST_REQUIRE_EQUAL(x.derivative(1), 1.0);
    BOOST_REQUIRE_EQUAL(x.derivative(2), 0.0);
    constexpr float cy = 4.0;
    const auto y = make_fvar<T, m, n>(cy);
    BOOST_REQUIRE_EQUAL(static_cast<T>(y.derivative(0)), cy);
    BOOST_REQUIRE_EQUAL(static_cast<T>(y.derivative(1)), 0.0); // partial of y w.r.t. x.

    BOOST_REQUIRE_EQUAL(y.derivative(0, 0), cy);
    BOOST_REQUIRE_EQUAL(y.derivative(0, 1), 1.0);
    BOOST_REQUIRE_EQUAL(y.derivative(1, 0), 0.0);
    BOOST_REQUIRE_EQUAL(y.derivative(1, 1), 0.0);
    const auto z = x + y;
    BOOST_REQUIRE_EQUAL(z.derivative(0, 0), cx + cy);
    BOOST_REQUIRE_EQUAL(z.derivative(0, 1), 1.0);
    BOOST_REQUIRE_EQUAL(z.derivative(1, 0), 1.0);
    BOOST_REQUIRE_EQUAL(z.derivative(1, 1), 0.0);
    // The following 4 are unnecessarily more expensive than the previous 4.
    BOOST_REQUIRE_EQUAL(z.derivative(0).derivative(0), cx + cy);
    BOOST_REQUIRE_EQUAL(z.derivative(0).derivative(1), 1.0);
    BOOST_REQUIRE_EQUAL(z.derivative(1).derivative(0), 1.0);
    BOOST_REQUIRE_EQUAL(z.derivative(1).derivative(1), 0.0);
  }
};

BOOST_AUTO_TEST_CASE(dim2_addition) {
  boost::fusion::for_each(bin_float_types, dim2_addition_test());
  boost::fusion::for_each(multiprecision_float_types, dim2_addition_test());
}

struct dim2_multiplication_test {
  template<typename T>
  void operator()(const T &) const {
    constexpr int m = 3;
    constexpr int n = 4;
    constexpr float cx = 6.0;
    const auto x = make_fvar<T, m>(cx);
    constexpr float cy = 5.0;
    const auto y = make_fvar<T, 0, n>(cy);
    const auto z = x*x*y*y*y;
    BOOST_REQUIRE_EQUAL(z.derivative(0, 0), cx*cx*cy*cy*cy); // x^2 * y^3
    BOOST_REQUIRE_EQUAL(z.derivative(0, 1), cx*cx*3*cy*cy); // x^2 * 3y^2
    BOOST_REQUIRE_EQUAL(z.derivative(0, 2), cx*cx*6*cy); // x^2 * 6y
    BOOST_REQUIRE_EQUAL(z.derivative(0, 3), cx*cx*6); // x^2 * 6
    BOOST_REQUIRE_EQUAL(z.derivative(0, 4), 0.0); // x^2 * 0
    BOOST_REQUIRE_EQUAL(z.derivative(1, 0), 2*cx*cy*cy*cy); // 2x * y^3
    BOOST_REQUIRE_EQUAL(z.derivative(1, 1), 2*cx*3*cy*cy); // 2x * 3y^2
    BOOST_REQUIRE_EQUAL(z.derivative(1, 2), 2*cx*6*cy); // 2x * 6y
    BOOST_REQUIRE_EQUAL(z.derivative(1, 3), 2*cx*6); // 2x * 6
    BOOST_REQUIRE_EQUAL(z.derivative(1, 4), 0.0); // 2x * 0
    BOOST_REQUIRE_EQUAL(z.derivative(2, 0), 2*cy*cy*cy); // 2 * y^3
    BOOST_REQUIRE_EQUAL(z.derivative(2, 1), 2*3*cy*cy); // 2 * 3y^2
    BOOST_REQUIRE_EQUAL(z.derivative(2, 2), 2*6*cy); // 2 * 6y
    BOOST_REQUIRE_EQUAL(z.derivative(2, 3), 2*6); // 2 * 6
    BOOST_REQUIRE_EQUAL(z.derivative(2, 4), 0.0); // 2 * 0
    BOOST_REQUIRE_EQUAL(z.derivative(3, 0), 0.0); // 0 * y^3
    BOOST_REQUIRE_EQUAL(z.derivative(3, 1), 0.0); // 0 * 3y^2
    BOOST_REQUIRE_EQUAL(z.derivative(3, 2), 0.0); // 0 * 6y
    BOOST_REQUIRE_EQUAL(z.derivative(3, 3), 0.0); // 0 * 6
    BOOST_REQUIRE_EQUAL(z.derivative(3, 4), 0.0); // 0 * 0
  }
};

BOOST_AUTO_TEST_CASE(dim2_multiplication) {
  boost::fusion::for_each(bin_float_types, dim2_multiplication_test());
  boost::fusion::for_each(multiprecision_float_types, dim2_multiplication_test());
}

struct dim2_multiplication_and_subtraction_test {
  template<typename T>
  void operator()(const T &) const {
    constexpr int m = 3;
    constexpr int n = 4;
    constexpr float cx = 6.0;
    const auto x = make_fvar<T, m>(cx);
    constexpr float cy = 5.0;
    const auto y = make_fvar<T, 0, n>(cy);
    const auto z = x*x - y*y;
    BOOST_REQUIRE_EQUAL(z.derivative(0, 0), cx*cx - cy*cy);
    BOOST_REQUIRE_EQUAL(z.derivative(0, 1), -2*cy);
    BOOST_REQUIRE_EQUAL(z.derivative(0, 2), -2.0);
    BOOST_REQUIRE_EQUAL(z.derivative(0, 3), 0.0);
    BOOST_REQUIRE_EQUAL(z.derivative(0, 4), 0.0);
    BOOST_REQUIRE_EQUAL(z.derivative(1, 0), 2*cx);
    BOOST_REQUIRE_EQUAL(z.derivative(2, 0), 2.0);
    for (int i = 1; i <= m; ++i)
      for (int j = 1; j <= n; ++j)
        BOOST_REQUIRE_EQUAL(z.derivative(i, j), 0.0);
  }
};

BOOST_AUTO_TEST_CASE(dim2_multiplication_and_subtraction) {
  boost::fusion::for_each(bin_float_types, dim2_multiplication_and_subtraction_test());
  boost::fusion::for_each(multiprecision_float_types, dim2_multiplication_and_subtraction_test());
}

struct inverse_test {
  template<typename T>
  void operator()(const T &) const {
    constexpr int m = 3;
    constexpr float cx = 4.0;
    const auto x = make_fvar<T, m>(cx);
    const auto xinv = x.inverse();
    BOOST_REQUIRE_EQUAL(xinv.derivative(0), 1/cx);
    BOOST_REQUIRE_EQUAL(xinv.derivative(1), -1/std::pow(cx, 2));
    BOOST_REQUIRE_EQUAL(xinv.derivative(2), 2/std::pow(cx, 3));
    BOOST_REQUIRE_EQUAL(xinv.derivative(3), -6/std::pow(cx, 4));
    const auto zero = make_fvar<T, m>(0);
    const auto inf = zero.inverse();
    for (int i = 0; i <= m; ++i)
      BOOST_REQUIRE_EQUAL(inf.derivative(i), (i & 1 ? -1 : 1)*std::numeric_limits<T>::infinity());
  }
};

BOOST_AUTO_TEST_CASE(inverse) {
  boost::fusion::for_each(bin_float_types, inverse_test());
  boost::fusion::for_each(multiprecision_float_types, inverse_test());
}

struct division_test {
  template<typename T>
  void operator()(const T &) const {
    constexpr int m = 3;
    constexpr int n = 4;
    constexpr float cx = 16.0;
    auto x = make_fvar<T, m>(cx);
    constexpr float cy = 4.0;
    auto y = make_fvar<T, 1, n>(cy);
    auto z = x*x/(y*y);
    BOOST_REQUIRE_EQUAL(z.derivative(0, 0), cx*cx/(cy*cy)); // x^2 * y^-2
    BOOST_REQUIRE_EQUAL(z.derivative(0, 1), cx*cx*(-2)*std::pow(cy, -3));
    BOOST_REQUIRE_EQUAL(z.derivative(0, 2), cx*cx*(6)*std::pow(cy, -4));
    BOOST_REQUIRE_EQUAL(z.derivative(0, 3), cx*cx*(-24)*std::pow(cy, -5));
    BOOST_REQUIRE_EQUAL(z.derivative(0, 4), cx*cx*(120)*std::pow(cy, -6));
    BOOST_REQUIRE_EQUAL(z.derivative(1, 0), 2*cx/(cy*cy));
    BOOST_REQUIRE_EQUAL(z.derivative(1, 1), 2*cx*(-2)*std::pow(cy, -3));
    BOOST_REQUIRE_EQUAL(z.derivative(1, 2), 2*cx*(6)*std::pow(cy, -4));
    BOOST_REQUIRE_EQUAL(z.derivative(1, 3), 2*cx*(-24)*std::pow(cy, -5));
    BOOST_REQUIRE_EQUAL(z.derivative(1, 4), 2*cx*(120)*std::pow(cy, -6));
    BOOST_REQUIRE_EQUAL(z.derivative(2, 0), 2/(cy*cy));
    BOOST_REQUIRE_EQUAL(z.derivative(2, 1), 2*(-2)*std::pow(cy, -3));
    BOOST_REQUIRE_EQUAL(z.derivative(2, 2), 2*(6)*std::pow(cy, -4));
    BOOST_REQUIRE_EQUAL(z.derivative(2, 3), 2*(-24)*std::pow(cy, -5));
    BOOST_REQUIRE_EQUAL(z.derivative(2, 4), 2*(120)*std::pow(cy, -6));
    for (int j = 0; j <= n; ++j)
      BOOST_REQUIRE_EQUAL(z.derivative(3, j), 0.0);

    auto x1 = make_fvar<T, m>(cx);
    auto z1 = x1/cy;
    BOOST_REQUIRE_EQUAL(z1.derivative(0), cx/cy);
    BOOST_REQUIRE_EQUAL(z1.derivative(1), 1/cy);
    BOOST_REQUIRE_EQUAL(z1.derivative(2), 0.0);
    BOOST_REQUIRE_EQUAL(z1.derivative(3), 0.0);
    auto y2 = make_fvar<T, m, n>(cy);
    auto z2 = cx/y2;
    BOOST_REQUIRE_EQUAL(z2.derivative(0, 0), cx/cy);
    BOOST_REQUIRE_EQUAL(z2.derivative(0, 1), -cx/std::pow(cy, 2));
    BOOST_REQUIRE_EQUAL(z2.derivative(0, 2), 2*cx/std::pow(cy, 3));
    BOOST_REQUIRE_EQUAL(z2.derivative(0, 3), -6*cx/std::pow(cy, 4));
    BOOST_REQUIRE_EQUAL(z2.derivative(0, 4), 24*cx/std::pow(cy, 5));
    for (int i = 1; i <= m; ++i)
      for (int j = 0; j <= n; ++j)
        BOOST_REQUIRE_EQUAL(z2.derivative(i, j), 0.0);

    const auto z3 = y/x;
    BOOST_REQUIRE_EQUAL(z3.derivative(0, 0), cy/cx);
    BOOST_REQUIRE_EQUAL(z3.derivative(0, 1), 1/cx);
    BOOST_REQUIRE_EQUAL(z3.derivative(1, 0), -cy/std::pow(cx, 2));
    BOOST_REQUIRE_EQUAL(z3.derivative(1, 1), -1/std::pow(cx, 2));
    BOOST_REQUIRE_EQUAL(z3.derivative(2, 0), 2*cy/std::pow(cx, 3));
    BOOST_REQUIRE_EQUAL(z3.derivative(2, 1), 2/std::pow(cx, 3));
    BOOST_REQUIRE_EQUAL(z3.derivative(3, 0), -6*cy/std::pow(cx, 4));
    BOOST_REQUIRE_EQUAL(z3.derivative(3, 1), -6/std::pow(cx, 4));
    for (int i = 0; i <= m; ++i)
      for (int j = 2; j <= n; ++j)
        BOOST_REQUIRE_EQUAL(z3.derivative(i, j), 0.0);
  }
};

BOOST_AUTO_TEST_CASE(division) {
  boost::fusion::for_each(bin_float_types, division_test());
  boost::fusion::for_each(multiprecision_float_types, division_test());
}

struct equality_test {
  template<typename T>
  void operator()(const T &) const {
    constexpr int m = 3;
    constexpr int n = 4;
    constexpr float cx = 10.0;
    constexpr float cy = 10.0;
    const auto x = make_fvar<T, m>(cx);
    const auto y = make_fvar<T, 0, n>(cy);
    BOOST_REQUIRE_EQUAL(x, y);
    BOOST_REQUIRE_EQUAL(x, cy);
    BOOST_REQUIRE_EQUAL(cx, y);
    BOOST_REQUIRE_EQUAL(cy, x);
    BOOST_REQUIRE_EQUAL(y, cx);
  }
};

BOOST_AUTO_TEST_CASE(equality) {
  boost::fusion::for_each(bin_float_types, equality_test());
  boost::fusion::for_each(multiprecision_float_types, equality_test());
}

struct inequality_test {
  template<typename T>
  void operator()(const T &) const {
    constexpr int m = 3;
    constexpr int n = 4;
    constexpr float cx = 10.0;
    constexpr float cy = 11.0;
    const auto x = make_fvar<T, m>(cx);
    const auto y = make_fvar<T, 0, n>(cy);
    BOOST_REQUIRE_NE(x, y);
    BOOST_REQUIRE_NE(x, cy);
    BOOST_REQUIRE_NE(cx, y);
    BOOST_REQUIRE_NE(cy, x);
    BOOST_REQUIRE_NE(y, cx);
  }
};

BOOST_AUTO_TEST_CASE(inequality) {
boost::fusion::for_each(bin_float_types, inequality_test()
);
boost::fusion::for_each(multiprecision_float_types, inequality_test()
);
}

struct less_than_or_equal_to_test {
  template<typename T>
  void operator()(const T &) const {
    constexpr int m = 3;
    constexpr int n = 4;
    constexpr float cx = 10.0;
    constexpr float cy = 11.0;
    const auto x = make_fvar<T, m>(cx);
    const auto y = make_fvar<T, 0, n>(cy);
    BOOST_REQUIRE_LE(x, y);
    BOOST_REQUIRE_LE(x, y - 1);
    BOOST_REQUIRE_LT(x, y);
    BOOST_REQUIRE_LE(x, cy);
    BOOST_REQUIRE_LE(x, cy - 1);
    BOOST_REQUIRE_LT(x, cy);
    BOOST_REQUIRE_LE(cx, y);
    BOOST_REQUIRE_LE(cx, y - 1);
    BOOST_REQUIRE_LT(cx, y);
  }
};

BOOST_AUTO_TEST_CASE(less_than_or_equal_to) {
boost::fusion::for_each(bin_float_types, less_than_or_equal_to_test()
);
boost::fusion::for_each(multiprecision_float_types, less_than_or_equal_to_test()
);
}

struct greater_than_or_equal_to_test {
  template<typename T>
  void operator()(const T &) const {
    constexpr int m = 3;
    constexpr int n = 4;
    constexpr float cx = 11.0;
    constexpr float cy = 10.0;
    const auto x = make_fvar<T, m>(cx);
    const auto y = make_fvar<T, 0, n>(cy);
    BOOST_REQUIRE_GE(x, y);
    BOOST_REQUIRE_GE(x, y + 1);
    BOOST_REQUIRE_GT(x, y);
    BOOST_REQUIRE_GE(x, cy);
    BOOST_REQUIRE_GE(x, cy + 1);
    BOOST_REQUIRE_GT(x, cy);
    BOOST_REQUIRE_GE(cx, y);
    BOOST_REQUIRE_GE(cx, y + 1);
    BOOST_REQUIRE_GT(cx, y);
  }
};

BOOST_AUTO_TEST_CASE(greater_than_or_equal_to) {
boost::fusion::for_each(bin_float_types, greater_than_or_equal_to_test()
);
boost::fusion::for_each(multiprecision_float_types, greater_than_or_equal_to_test()
);
}

struct abs_test_test {
  template<typename T>
  void operator()(const T &) const {
    constexpr int m = 3;
    constexpr float cx = 11.0;
    const auto x = make_fvar<T, m>(cx);
    auto a = abs(x);
    BOOST_REQUIRE_EQUAL(a.derivative(0), std::abs(cx));
    BOOST_REQUIRE_EQUAL(a.derivative(1), 1.0);
    BOOST_REQUIRE_EQUAL(a.derivative(2), 0.0);
    BOOST_REQUIRE_EQUAL(a.derivative(3), 0.0);
    a = abs(-x);
    BOOST_REQUIRE_EQUAL(a.derivative(0), std::abs(cx));
    BOOST_REQUIRE_EQUAL(a.derivative(1), 1.0); // abs(-x) = abs(x)
    BOOST_REQUIRE_EQUAL(a.derivative(2), 0.0);
    BOOST_REQUIRE_EQUAL(a.derivative(3), 0.0);
    const auto xneg = make_fvar<T, m>(-cx);
    a = abs(xneg);
    BOOST_REQUIRE_EQUAL(a.derivative(0), std::abs(cx));
    BOOST_REQUIRE_EQUAL(a.derivative(1), -1.0);
    BOOST_REQUIRE_EQUAL(a.derivative(2), 0.0);
    BOOST_REQUIRE_EQUAL(a.derivative(3), 0.0);
    const auto zero = make_fvar<T, m>(0);
    a = abs(zero);
    for (int i = 0; i <= m; ++i)
      BOOST_REQUIRE_EQUAL(a.derivative(i), 0.0);
  }
};

BOOST_AUTO_TEST_CASE(abs_test) {
boost::fusion::for_each(bin_float_types, abs_test_test()
);
boost::fusion::for_each(multiprecision_float_types, abs_test_test()
);
}

struct ceil_and_floor_test {
  template<typename T>
  void operator()(const T &) const {
    constexpr int m = 3;
    float tests[]{-1.5, 0.0, 1.5};
    for (unsigned t = 0; t < sizeof(tests)/sizeof(*tests); ++t) {
      const auto x = make_fvar<T, m>(tests[t]);
      auto c = ceil(x);
      auto f = floor(x);
      BOOST_REQUIRE_EQUAL(c.derivative(0), std::ceil(tests[t]));
      BOOST_REQUIRE_EQUAL(f.derivative(0), std::floor(tests[t]));
      for (int i = 1; i <= m; ++i) {
        BOOST_REQUIRE_EQUAL(c.derivative(i), 0.0);
        BOOST_REQUIRE_EQUAL(f.derivative(i), 0.0);
      }
    }
  }
};

BOOST_AUTO_TEST_CASE(ceil_and_floor)
{
boost::fusion::for_each(bin_float_types, ceil_and_floor_test()
);
boost::fusion::for_each(multiprecision_float_types, ceil_and_floor_test()
);
}

struct one_over_one_plus_x_squared_test {
  template<typename T>
  void operator()(const T &) const {
    constexpr int m = 4;
    constexpr float cx = 1.0;
    auto f = make_fvar<T, m>(cx);
    //f = 1 / ((f *= f) += 1);
    f = ((f *= f) += 1).inverse();
    BOOST_REQUIRE_EQUAL(f.derivative(0), 0.5);
    BOOST_REQUIRE_EQUAL(f.derivative(1), -0.5);
    BOOST_REQUIRE_EQUAL(f.derivative(2), 0.5);
    BOOST_REQUIRE_EQUAL(f.derivative(3), 0.0);
    BOOST_REQUIRE_EQUAL(f.derivative(4), -3.0);
  }
};

BOOST_AUTO_TEST_CASE(one_over_one_plus_x_squared)
{
boost::fusion::for_each(bin_float_types, one_over_one_plus_x_squared_test()
);
boost::fusion::for_each(multiprecision_float_types, one_over_one_plus_x_squared_test()
);
}

struct exp_test_test {
  template<typename T>
  void operator()(const T &) const {
    using std::exp;
    constexpr int m = 4;
    const T cx = 2.0;
    const auto x = make_fvar<T, m>(cx);
    auto y = exp(x);
    for (int i = 0; i <= m; ++i) {
      //std::cout.precision(100);
      //std::cout << "y.derivative("<<i<<") = " << y.derivative(i) << ", std::exp(cx) = " << std::exp(cx) << std::endl;
      BOOST_REQUIRE_EQUAL(y.derivative(i), exp(cx));
    }
  }
};

BOOST_AUTO_TEST_CASE(exp_test)
{
boost::fusion::for_each(bin_float_types, exp_test_test()
);
boost::fusion::for_each(multiprecision_float_types, exp_test_test()
);
}

struct pow_test_test {
  template<typename T>
  void operator()(const T &) const {
    const T eps = 201*std::numeric_limits<T>::epsilon(); // percent
    using std::exp;
    using std::log;
    using std::pow;
    constexpr int m = 5;
    constexpr int n = 4;
    const T cx = 2.0;
    const T cy = 3.0;
    const auto x = make_fvar<T, m>(cx);
    const auto y = make_fvar<T, m, n>(cy);
    auto z0 = pow(x, cy);
    BOOST_REQUIRE_EQUAL(z0.derivative(0), pow(cx, cy));
    BOOST_REQUIRE_EQUAL(z0.derivative(1), cy*pow(cx, cy - 1));
    BOOST_REQUIRE_EQUAL(z0.derivative(2), cy*(cy - 1)*pow(cx, cy - 2));
    BOOST_REQUIRE_EQUAL(z0.derivative(3), cy*(cy - 1)*(cy - 2)*pow(cx, cy - 3));
    BOOST_REQUIRE_EQUAL(z0.derivative(4), 0.0);
    BOOST_REQUIRE_EQUAL(z0.derivative(5), 0.0);
    auto z1 = pow(cx, y);
    BOOST_REQUIRE_CLOSE(z1.derivative(0, 0), pow(cx, cy), eps);
    for (int j = 1; j <= n; ++j)
      BOOST_REQUIRE_CLOSE(z1.derivative(0, j), pow(log(cx), j)*exp(cy*log(cx)), eps);
    for (int i = 1; i <= m; ++i)
      for (int j = 0; j <= n; ++j)
        BOOST_REQUIRE_EQUAL(z1.derivative(i, j), 0.0);
    auto z2 = pow(x, y);
    for (int j = 0; j <= n; ++j)
      BOOST_REQUIRE_CLOSE(z2.derivative(0, j), pow(cx, cy)*pow(log(cx), j), eps);
    for (int j = 0; j <= n; ++j)
      BOOST_REQUIRE_CLOSE(z2.derivative(1, j), pow(cx, cy - 1)*pow(log(cx), j - 1)*(cy*log(cx) + j), eps);
    BOOST_REQUIRE_CLOSE(z2.derivative(2, 0), pow(cx, cy - 2)*cy*(cy - 1), eps);
    BOOST_REQUIRE_CLOSE(z2.derivative(2, 1), pow(cx, cy - 2)*(cy*(cy - 1)*log(cx) + 2*cy - 1), eps);
    for (int j = 2; j <= n; ++j)
      BOOST_REQUIRE_CLOSE(z2.derivative(2, j), pow(cx, cy - 2)*pow(log(cx), j - 2)*
          (j*(2*cy - 1)*log(cx) + (j - 1)*j +
              (cy - 1)*cy*pow(log(cx), 2)), eps);
    BOOST_REQUIRE_CLOSE(z2.derivative(2, 4), pow(cx, cy - 2)*pow(log(cx), 2)*
        (4*(2*cy - 1)*log(cx) + (4 - 1)*4 +
            (cy - 1)*cy*pow(log(cx), 2)), eps);
  }
};

BOOST_AUTO_TEST_CASE(pow_test)
{
boost::fusion::for_each(bin_float_types, pow_test_test()
);
}

struct sqrt_test_test {
  template<typename T>
  void operator()(const T &) const {
    using std::sqrt;
    using std::pow;
    constexpr int m = 5;
    constexpr float cx = 4.0;
    auto x = make_fvar<T, m>(cx);
    auto y = sqrt(x);
    BOOST_REQUIRE_EQUAL(y.derivative(0), sqrt(cx));
    BOOST_REQUIRE_EQUAL(y.derivative(1), 0.5*pow(cx, -0.5));
    BOOST_REQUIRE_EQUAL(y.derivative(2), -0.5*0.5*pow(cx, -1.5));
    BOOST_REQUIRE_EQUAL(y.derivative(3), 0.5*0.5*1.5*pow(cx, -2.5));
    BOOST_REQUIRE_EQUAL(y.derivative(4), -0.5*0.5*1.5*2.5*pow(cx, -3.5));
    BOOST_REQUIRE_EQUAL(y.derivative(5), 0.5*0.5*1.5*2.5*3.5*pow(cx, -4.5));
    x = make_fvar<T, m>(0);
    y = sqrt(x);
    //std::cout << "sqrt(0) = " << y << std::endl; // (0,inf,-inf,inf,-inf,inf)
    BOOST_REQUIRE_EQUAL(y.derivative(0), 0.0);
    for (int i = 1; i <= m; ++i)
      BOOST_REQUIRE_EQUAL(y.derivative(i), (i & 1 ? 1 : -1)*std::numeric_limits<T>::infinity());
  }
};

BOOST_AUTO_TEST_CASE(sqrt_test)
{
boost::fusion::for_each(bin_float_types, sqrt_test_test()
);
boost::fusion::for_each(multiprecision_float_types, sqrt_test_test()
);
}

struct log_test_test {
  template<typename T>
  void operator()(const T &) const {
    using std::log;
    using std::pow;
    constexpr int m = 5;
    const T cx = 2.0;
    auto x = make_fvar<T, m>(cx);
    auto y = log(x);
    BOOST_REQUIRE_EQUAL(y.derivative(0), log(cx));
    BOOST_REQUIRE_EQUAL(y.derivative(1), 1/cx);
    BOOST_REQUIRE_EQUAL(y.derivative(2), -1/pow(cx, 2));
    BOOST_REQUIRE_EQUAL(y.derivative(3), 2/pow(cx, 3));
    BOOST_REQUIRE_EQUAL(y.derivative(4), -6/pow(cx, 4));
    BOOST_REQUIRE_EQUAL(y.derivative(5), 24/pow(cx, 5));
    x = make_fvar<T, m>(0);
    y = log(x);
    //std::cout << "log(0) = " << y << std::endl; // log(0) = depth(1)(-inf,inf,-inf,inf,-inf,inf)
    for (int i = 0; i <= m; ++i)
      BOOST_REQUIRE_EQUAL(y.derivative(i), (i & 1 ? 1 : -1)*std::numeric_limits<T>::infinity());
  }
};

BOOST_AUTO_TEST_CASE(log_test)
{
boost::fusion::for_each(bin_float_types, log_test_test()
);
boost::fusion::for_each(multiprecision_float_types, log_test_test()
);
}

struct ylogx_test {
  template<typename T>
  void operator()(const T &) const {
    using std::log;
    using std::pow;
    const T eps = 100*std::numeric_limits<T>::epsilon(); // percent
    constexpr int m = 5;
    constexpr int n = 4;
    const T cx = 2.0;
    const T cy = 3.0;
    const auto x = make_fvar<T, m>(cx);
    const auto y = make_fvar<T, m, n>(cy);
    auto z = y*log(x);
    BOOST_REQUIRE_EQUAL(z.derivative(0, 0), cy*log(cx));
    BOOST_REQUIRE_EQUAL(z.derivative(0, 1), log(cx));
    BOOST_REQUIRE_EQUAL(z.derivative(0, 2), 0.0);
    BOOST_REQUIRE_EQUAL(z.derivative(0, 3), 0.0);
    BOOST_REQUIRE_EQUAL(z.derivative(0, 4), 0.0);
    for (size_t i = 1; i <= m; ++i)
      BOOST_REQUIRE_CLOSE(z.derivative(i, 0), pow(-1, i - 1)*boost::math::factorial<T>(i - 1)*cy/pow(cx, i), eps);
    for (size_t i = 1; i <= m; ++i)
      BOOST_REQUIRE_CLOSE(z.derivative(i, 1), pow(-1, i - 1)*boost::math::factorial<T>(i - 1)/pow(cx, i), eps);
    for (size_t i = 1; i <= m; ++i)
      for (size_t j = 2; j <= n; ++j)
        BOOST_REQUIRE_EQUAL(z.derivative(i, j), 0.0);
    auto z1 = exp(z);
    // RHS is confirmed by
    // https://www.wolframalpha.com/input/?i=D%5Bx%5Ey,%7Bx,2%7D,%7By,4%7D%5D+%2F.+%7Bx-%3E2.0,+y-%3E3.0%7D
    BOOST_REQUIRE_CLOSE(z1.derivative(2, 4), pow(cx, cy - 2)*pow(log(cx), 2)*
        (4*(2*cy - 1)*log(cx) + (4 - 1)*4 +
            (cy - 1)*cy*pow(log(cx), 2)), eps);
  }
};

BOOST_AUTO_TEST_CASE(ylogx)
{
boost::fusion::for_each(bin_float_types, ylogx_test()
);
}

struct frexp_test_test {
  template<typename T>
  void operator()(const T &) const {
    using std::frexp;
    using std::exp2;
    constexpr int m = 3;
    const T cx = 3.5;
    const auto x = make_fvar<T, m>(cx);
    int exp, testexp;
    auto y = frexp(x, &exp);
    BOOST_REQUIRE_EQUAL(y.derivative(0), frexp(cx, &testexp));
    BOOST_REQUIRE_EQUAL(exp, testexp);
    BOOST_REQUIRE_EQUAL(y.derivative(1), exp2(-exp));
    BOOST_REQUIRE_EQUAL(y.derivative(2), 0.0);
    BOOST_REQUIRE_EQUAL(y.derivative(3), 0.0);
  }
};

BOOST_AUTO_TEST_CASE(frexp_test)
{
boost::fusion::for_each(bin_float_types, frexp_test_test()
);
boost::fusion::for_each(multiprecision_float_types, frexp_test_test()
);
}

struct ldexp_test_test {
  template<typename T>
  void operator()(const T &) const {
    using std::ldexp;
    using std::exp2;
    constexpr int m = 3;
    const T cx = 3.5;
    const auto x = make_fvar<T, m>(cx);
    constexpr int exp = 3;
    auto y = ldexp(x, exp);
    BOOST_REQUIRE_EQUAL(y.derivative(0), ldexp(cx, exp));
    BOOST_REQUIRE_EQUAL(y.derivative(1), exp2(exp));
    BOOST_REQUIRE_EQUAL(y.derivative(2), 0.0);
    BOOST_REQUIRE_EQUAL(y.derivative(3), 0.0);
  }
};

BOOST_AUTO_TEST_CASE(ldexp_test)
{
boost::fusion::for_each(bin_float_types, ldexp_test_test()
);
boost::fusion::for_each(multiprecision_float_types, ldexp_test_test()
);
}

struct cos_and_sin_test {
  template<typename T>
  void operator()(const T &) const {
    using std::cos;
    using std::sin;
    const T eps = 100*std::numeric_limits<T>::epsilon(); // percent
    constexpr int m = 5;
    const T cx = boost::math::constants::third_pi<T>();
    const auto x = make_fvar<T, m>(cx);
    auto cos5 = cos(x);
    BOOST_REQUIRE_EQUAL(cos5.derivative(0), cos(cx));
    BOOST_REQUIRE_CLOSE(cos5.derivative(1), -sin(cx), eps);
    BOOST_REQUIRE_CLOSE(cos5.derivative(2), -cos(cx), eps);
    BOOST_REQUIRE_CLOSE(cos5.derivative(3), sin(cx), eps);
    BOOST_REQUIRE_CLOSE(cos5.derivative(4), cos(cx), eps);
    BOOST_REQUIRE_CLOSE(cos5.derivative(5), -sin(cx), eps);
    auto sin5 = sin(x);
    BOOST_REQUIRE_EQUAL(sin5.derivative(0), sin(cx));
    BOOST_REQUIRE_CLOSE(sin5.derivative(1), cos(cx), eps);
    BOOST_REQUIRE_CLOSE(sin5.derivative(2), -sin(cx), eps);
    BOOST_REQUIRE_CLOSE(sin5.derivative(3), -cos(cx), eps);
    BOOST_REQUIRE_CLOSE(sin5.derivative(4), sin(cx), eps);
    BOOST_REQUIRE_CLOSE(sin5.derivative(5), cos(cx), eps);
    // Test Order = 0 for codecov
    auto cos0 = cos(make_fvar<T, 0>(cx));
    BOOST_REQUIRE_EQUAL(cos0.derivative(0), cos(cx));
    auto sin0 = sin(make_fvar<T, 0>(cx));
    BOOST_REQUIRE_EQUAL(sin0.derivative(0), sin(cx));
  }
};

BOOST_AUTO_TEST_CASE(cos_and_sin)
{
boost::fusion::for_each(bin_float_types, cos_and_sin_test()
);
}

struct acos_test_test {
  template<typename T>
  void operator()(const T &) const {
    const T eps = 300*std::numeric_limits<T>::epsilon(); // percent
    using std::acos;
    using std::pow;
    using std::sqrt;
    constexpr int m = 5;
    const T cx = 0.5;
    auto x = make_fvar<T, m>(cx);
    auto y = acos(x);
    BOOST_REQUIRE_EQUAL(y.derivative(0), acos(cx));
    BOOST_REQUIRE_CLOSE(y.derivative(1), -1/sqrt(1 - cx*cx), eps);
    BOOST_REQUIRE_CLOSE(y.derivative(2), -cx/pow(1 - cx*cx, 1.5), eps);
    BOOST_REQUIRE_CLOSE(y.derivative(3), -(2*cx*cx + 1)/pow(1 - cx*cx, 2.5), eps);
    BOOST_REQUIRE_CLOSE(y.derivative(4), -3*cx*(2*cx*cx + 3)/pow(1 - cx*cx, 3.5), eps);
    BOOST_REQUIRE_CLOSE(y.derivative(5), -(24*(cx*cx + 3)*cx*cx + 9)/pow(1 - cx*cx, 4.5), eps);
  }
};

BOOST_AUTO_TEST_CASE(acos_test)
{
boost::fusion::for_each(bin_float_types, acos_test_test()
);
}

struct acosh_test_test {
  template<typename T>
  void operator()(const T &) const {
    const T eps = 300*std::numeric_limits<T>::epsilon(); // percent
    using std::acosh;
    constexpr int m = 5;
    const T cx = 2;
    auto x = make_fvar<T, m>(cx);
    auto y = acosh(x);
    //BOOST_REQUIRE_EQUAL(y.derivative(0) , acosh(cx)); // FAILS! acosh(2) is overloaded for integral types
    BOOST_REQUIRE_EQUAL(y.derivative(0), acosh(static_cast<T>(x)));
    BOOST_REQUIRE_CLOSE(y.derivative(1), 1/boost::math::constants::root_three<T>(), eps);
    BOOST_REQUIRE_CLOSE(y.derivative(2), -2/(3*boost::math::constants::root_three<T>()), eps);
    BOOST_REQUIRE_CLOSE(y.derivative(3), 1/boost::math::constants::root_three<T>(), eps);
    BOOST_REQUIRE_CLOSE(y.derivative(4), -22/(9*boost::math::constants::root_three<T>()), eps);
    BOOST_REQUIRE_CLOSE(y.derivative(5), 227/(27*boost::math::constants::root_three<T>()), eps);
  }
};

BOOST_AUTO_TEST_CASE(acosh_test)
{
boost::fusion::for_each(bin_float_types, acosh_test_test()
);
}

struct asin_test_test {
  template<typename T>
  void operator()(const T &) const {
    const T eps = 300*std::numeric_limits<T>::epsilon(); // percent
    using std::asin;
    using std::pow;
    using std::sqrt;
    constexpr int m = 5;
    const T cx = 0.5;
    auto x = make_fvar<T, m>(cx);
    auto y = asin(x);
    BOOST_REQUIRE_EQUAL(y.derivative(0), asin(cx));
    BOOST_REQUIRE_CLOSE(y.derivative(1), 1/sqrt(1 - cx*cx), eps);
    BOOST_REQUIRE_CLOSE(y.derivative(2), cx/pow(1 - cx*cx, 1.5), eps);
    BOOST_REQUIRE_CLOSE(y.derivative(3), (2*cx*cx + 1)/pow(1 - cx*cx, 2.5), eps);
    BOOST_REQUIRE_CLOSE(y.derivative(4), 3*cx*(2*cx*cx + 3)/pow(1 - cx*cx, 3.5), eps);
    BOOST_REQUIRE_CLOSE(y.derivative(5), (24*(cx*cx + 3)*cx*cx + 9)/pow(1 - cx*cx, 4.5), eps);
  }
};

BOOST_AUTO_TEST_CASE(asin_test)
{
boost::fusion::for_each(bin_float_types, asin_test_test()
);
}

struct asin_infinity_test {
  template<typename T>
  void operator()(const T &) const {
    const T eps = 100*std::numeric_limits<T>::epsilon(); // percent
    constexpr int m = 5;
    auto x = make_fvar<T, m>(1);
    auto y = asin(x);
    //std::cout << "asin(1) = " << y << std::endl; // depth(1)(1.5707963267949,inf,inf,-nan,-nan,-nan)
    BOOST_REQUIRE_CLOSE(y.derivative(0), boost::math::constants::half_pi<T>(), eps); // MacOS is not exact
    BOOST_REQUIRE_EQUAL(y.derivative(1), std::numeric_limits<T>::infinity());
  }
};

BOOST_AUTO_TEST_CASE(asin_infinity)
{
boost::fusion::for_each(bin_float_types, asin_infinity_test()
);
boost::fusion::for_each(multiprecision_float_types, asin_infinity_test()
);
}

struct asin_derivative_test {
  template<typename T>
  void operator()(const T &) const {
    const T eps = 300*std::numeric_limits<T>::epsilon(); // percent
    using std::pow;
    using std::sqrt;
    constexpr int m = 4;
    const T cx = 0.5;
    auto x = make_fvar<T, m>(cx);
    auto y = 1 - x*x;
    BOOST_REQUIRE_EQUAL(y.derivative(0), 1 - cx*cx);
    BOOST_REQUIRE_EQUAL(y.derivative(1), -2*cx);
    BOOST_REQUIRE_EQUAL(y.derivative(2), -2);
    BOOST_REQUIRE_EQUAL(y.derivative(3), 0);
    BOOST_REQUIRE_EQUAL(y.derivative(4), 0);
    y = sqrt(y);
    BOOST_REQUIRE_EQUAL(y.derivative(0), sqrt(1 - cx*cx));
    BOOST_REQUIRE_CLOSE(y.derivative(1), -cx/sqrt(1 - cx*cx), eps);
    BOOST_REQUIRE_CLOSE(y.derivative(2), -1/pow(1 - cx*cx, 1.5), eps);
    BOOST_REQUIRE_CLOSE(y.derivative(3), -3*cx/pow(1 - cx*cx, 2.5), eps);
    BOOST_REQUIRE_CLOSE(y.derivative(4), -(12*cx*cx + 3)/pow(1 - cx*cx, 3.5), eps);
    y = y.inverse(); // asin'(x) = 1 / sqrt(1-x*x).
    BOOST_REQUIRE_CLOSE(y.derivative(0), 1/sqrt(1 - cx*cx), eps);
    BOOST_REQUIRE_CLOSE(y.derivative(1), cx/pow(1 - cx*cx, 1.5), eps);
    BOOST_REQUIRE_CLOSE(y.derivative(2), (2*cx*cx + 1)/pow(1 - cx*cx, 2.5), eps);
    BOOST_REQUIRE_CLOSE(y.derivative(3), 3*cx*(2*cx*cx + 3)/pow(1 - cx*cx, 3.5), eps);
    BOOST_REQUIRE_CLOSE(y.derivative(4), (24*(cx*cx + 3)*cx*cx + 9)/pow(1 - cx*cx, 4.5), eps);
  }
};

BOOST_AUTO_TEST_CASE(asin_derivative)
{
boost::fusion::for_each(bin_float_types, asin_derivative_test()
);
}

struct asinh_test_test {
  template<typename T>
  void operator()(const T &) const {
    const T eps = 300*std::numeric_limits<T>::epsilon(); // percent
    using std::asinh;
    constexpr int m = 5;
    const T cx = 1;
    auto x = make_fvar<T, m>(cx);
    auto y = asinh(x);
    BOOST_REQUIRE_EQUAL(y.derivative(0), asinh(cx));
    BOOST_REQUIRE_CLOSE(y.derivative(1), 1/boost::math::constants::root_two<T>(), eps);
    BOOST_REQUIRE_CLOSE(y.derivative(2), -1/(2*boost::math::constants::root_two<T>()), eps);
    BOOST_REQUIRE_CLOSE(y.derivative(3), 1/(4*boost::math::constants::root_two<T>()), eps);
    BOOST_REQUIRE_CLOSE(y.derivative(4), 3/(8*boost::math::constants::root_two<T>()), eps);
    BOOST_REQUIRE_CLOSE(y.derivative(5), -39/(16*boost::math::constants::root_two<T>()), eps);
  }
};

BOOST_AUTO_TEST_CASE(asinh_test)
{
boost::fusion::for_each(bin_float_types, asinh_test_test()
);
}

struct atanh_test_test {
  template<typename T>
  void operator()(const T &) const {
    const T eps = 300*std::numeric_limits<T>::epsilon(); // percent
    using std::atanh;
    constexpr int m = 5;
    const T cx = 0.5;
    auto x = make_fvar<T, m>(cx);
    auto y = atanh(x);
    // BOOST_REQUIRE_EQUAL(y.derivative(0) , atanh(cx)); // fails due to overload
    BOOST_REQUIRE_EQUAL(y.derivative(0), atanh(static_cast<T>(x)));
    BOOST_REQUIRE_CLOSE(y.derivative(1), static_cast<T>(4)/3, eps);
    BOOST_REQUIRE_CLOSE(y.derivative(2), static_cast<T>(16)/9, eps);
    BOOST_REQUIRE_CLOSE(y.derivative(3), static_cast<T>(224)/27, eps);
    BOOST_REQUIRE_CLOSE(y.derivative(4), static_cast<T>(1280)/27, eps);
    BOOST_REQUIRE_CLOSE(y.derivative(5), static_cast<T>(31232)/81, eps);
  }
};

BOOST_AUTO_TEST_CASE(atanh_test)
{
boost::fusion::for_each(bin_float_types, atanh_test_test()
);
}

struct atan_test_test {
  template<typename T>
  void operator()(const T &) const {
    constexpr int m = 5;
    constexpr float cx = 1.0;
    const auto x = make_fvar<T, m>(cx);
    auto y = atan(x);
    BOOST_REQUIRE_EQUAL(y.derivative(0), boost::math::constants::pi<T>()/4);
    BOOST_REQUIRE_EQUAL(y.derivative(1), 0.5);
    BOOST_REQUIRE_EQUAL(y.derivative(2), -0.5);
    BOOST_REQUIRE_EQUAL(y.derivative(3), 0.5);
    BOOST_REQUIRE_EQUAL(y.derivative(4), 0.0);
    BOOST_REQUIRE_EQUAL(y.derivative(5), -3.0);
  }
};

BOOST_AUTO_TEST_CASE(atan_test)
{
boost::fusion::for_each(bin_float_types, atan_test_test()
);
boost::fusion::for_each(multiprecision_float_types, atan_test_test()
);
}

struct erf_test_test {
  template<typename T>
  void operator()(const T &) const {
    const T eps = 300*std::numeric_limits<T>::epsilon(); // percent
    using std::erf;
    using namespace boost;
    constexpr int m = 5;
    constexpr float cx = 1.0;
    const auto x = make_fvar<T, m>(cx);
    auto y = erf(x);
    BOOST_REQUIRE_EQUAL(y.derivative(0), erf(static_cast<T>(x)));
    BOOST_REQUIRE_CLOSE(y.derivative(1), 2/(math::constants::e<T>()*math::constants::root_pi<T>()), eps);
    BOOST_REQUIRE_CLOSE(y.derivative(2), -4/(math::constants::e<T>()*math::constants::root_pi<T>()), eps);
    BOOST_REQUIRE_CLOSE(y.derivative(3), 4/(math::constants::e<T>()*math::constants::root_pi<T>()), eps);
    BOOST_REQUIRE_CLOSE(y.derivative(4), 8/(math::constants::e<T>()*math::constants::root_pi<T>()), eps);
    BOOST_REQUIRE_CLOSE(y.derivative(5), -40/(math::constants::e<T>()*math::constants::root_pi<T>()), eps);
  }
};

BOOST_AUTO_TEST_CASE(erf_test)
{
boost::fusion::for_each(bin_float_types, erf_test_test()
);
boost::fusion::for_each(multiprecision_float_types, erf_test_test()
);
}

struct sinc_test_test {
  template<typename T>
<<<<<<< HEAD
  void operator()(const T &) const {
    const T eps = 5000*std::numeric_limits<T>::epsilon(); // percent
=======
  void operator()(const T&) const
  {
    const T eps = 20000*std::numeric_limits<T>::epsilon(); // percent
>>>>>>> 244b3844
    using std::sin;
    using std::cos;
    constexpr int m = 5;
    const T cx = 1;
    auto x = make_fvar<T, m>(cx);
    auto y = sinc(x);
<<<<<<< HEAD
    BOOST_REQUIRE_CLOSE(y.derivative(0), sin(1), eps);
    BOOST_REQUIRE_CLOSE(y.derivative(1), cos(1) - sin(1), eps);
    BOOST_REQUIRE_CLOSE(y.derivative(2), sin(1) - 2*cos(1), eps);
    BOOST_REQUIRE_CLOSE(y.derivative(3), 5*cos(1) - 3*sin(1), eps);
    BOOST_REQUIRE_CLOSE(y.derivative(4), 13*sin(1) - 20*cos(1), eps);
    BOOST_REQUIRE_CLOSE(y.derivative(5), 101*cos(1) - 65*sin(1), eps);
=======
    BOOST_REQUIRE_CLOSE(y.derivative(0), sin(cx), eps);
    BOOST_REQUIRE_CLOSE(y.derivative(1), cos(cx)-sin(cx), eps);
    BOOST_REQUIRE_CLOSE(y.derivative(2), sin(cx)-2*cos(cx), eps);
    BOOST_REQUIRE_CLOSE(y.derivative(3), 5*cos(cx)-3*sin(cx), eps);
    BOOST_REQUIRE_CLOSE(y.derivative(4), 13*sin(cx)-20*cos(cx), eps);
    BOOST_REQUIRE_CLOSE(y.derivative(5), 101*cos(cx)-65*sin(cx), eps);
>>>>>>> 244b3844
    // Test at x = 0
    auto y2 = sinc(make_fvar<T, 10>(0));
    BOOST_REQUIRE_CLOSE(y2.derivative(0), 1, eps);
    BOOST_REQUIRE_CLOSE(y2.derivative(1), 0, eps);
    BOOST_REQUIRE_CLOSE(y2.derivative(2), -cx/3, eps);
    BOOST_REQUIRE_CLOSE(y2.derivative(3), 0, eps);
    BOOST_REQUIRE_CLOSE(y2.derivative(4), cx/5, eps);
    BOOST_REQUIRE_CLOSE(y2.derivative(5), 0, eps);
    BOOST_REQUIRE_CLOSE(y2.derivative(6), -cx/7, eps);
    BOOST_REQUIRE_CLOSE(y2.derivative(7), 0, eps);
    BOOST_REQUIRE_CLOSE(y2.derivative(8), cx/9, eps);
    BOOST_REQUIRE_CLOSE(y2.derivative(9), 0, eps);
    BOOST_REQUIRE_CLOSE(y2.derivative(10), -cx/11, eps);
  }
};

BOOST_AUTO_TEST_CASE(sinc_test)
{
boost::fusion::for_each(bin_float_types, sinc_test_test()
);
}

struct sinh_and_cosh_test {
  template<typename T>
  void operator()(const T &) const {
    const T eps = 300*std::numeric_limits<T>::epsilon(); // percent
    using std::sinh;
    constexpr int m = 5;
    const T cx = 1;
    auto x = make_fvar<T, m>(cx);
    auto s = sinh(x);
    auto c = cosh(x);
    BOOST_REQUIRE_EQUAL(s.derivative(0), sinh(static_cast<T>(x)));
    BOOST_REQUIRE_EQUAL(c.derivative(0), cosh(static_cast<T>(x)));
    for (size_t i = 0; i <= m; ++i) {
      BOOST_REQUIRE_CLOSE(s.derivative(i), static_cast<T>(i & 1 ? c : s), eps);
      BOOST_REQUIRE_CLOSE(c.derivative(i), static_cast<T>(i & 1 ? s : c), eps);
    }
  }
};

BOOST_AUTO_TEST_CASE(sinh_and_cosh)
{
boost::fusion::for_each(bin_float_types, sinh_and_cosh_test()
);
}

struct tan_test_test {
  template<typename T>
  void operator()(const T &) const {
    const T eps = 800*std::numeric_limits<T>::epsilon(); // percent
    using std::sqrt;
    constexpr int m = 5;
    const T cx = boost::math::constants::third_pi<T>();
    const T root_three = boost::math::constants::root_three<T>();
    const auto x = make_fvar<T, m>(cx);
    auto y = tan(x);
    BOOST_REQUIRE_CLOSE(y.derivative(0), root_three, eps);
    BOOST_REQUIRE_CLOSE(y.derivative(1), 4.0, eps);
    BOOST_REQUIRE_CLOSE(y.derivative(2), 8*root_three, eps);
    BOOST_REQUIRE_CLOSE(y.derivative(3), 80.0, eps);
    BOOST_REQUIRE_CLOSE(y.derivative(4), 352*root_three, eps);
    BOOST_REQUIRE_CLOSE(y.derivative(5), 5824.0, eps);
  }
};

BOOST_AUTO_TEST_CASE(tan_test)
{
boost::fusion::for_each(bin_float_types, tan_test_test()
);
}

struct fmod_test_test {
  template<typename T>
  void operator()(const T &) const {
    constexpr int m = 3;
    constexpr float cx = 3.25;
    const T cy = 0.5;
    auto x = make_fvar<T, m>(cx);
    auto y = fmod(x, autodiff_fvar<T, m>(cy));
    BOOST_REQUIRE_EQUAL(y.derivative(0), 0.25);
    BOOST_REQUIRE_EQUAL(y.derivative(1), 1.0);
    BOOST_REQUIRE_EQUAL(y.derivative(2), 0.0);
    BOOST_REQUIRE_EQUAL(y.derivative(3), 0.0);
  }
};

BOOST_AUTO_TEST_CASE(fmod_test)
{
boost::fusion::for_each(bin_float_types, fmod_test_test()
);
boost::fusion::for_each(multiprecision_float_types, fmod_test_test()
);
}

struct round_and_trunc_test {
  template<typename T>
  void operator()(const T &) const {
    using std::round;
    using std::trunc;
    constexpr int m = 3;
    constexpr float cx = 3.25;
    auto x = make_fvar<T, m>(cx);
    auto y = round(x);
    BOOST_REQUIRE_EQUAL(y.derivative(0), round(cx));
    BOOST_REQUIRE_EQUAL(y.derivative(1), 0.0);
    BOOST_REQUIRE_EQUAL(y.derivative(2), 0.0);
    BOOST_REQUIRE_EQUAL(y.derivative(3), 0.0);
    y = trunc(x);
    BOOST_REQUIRE_EQUAL(y.derivative(0), trunc(cx));
    BOOST_REQUIRE_EQUAL(y.derivative(1), 0.0);
    BOOST_REQUIRE_EQUAL(y.derivative(2), 0.0);
    BOOST_REQUIRE_EQUAL(y.derivative(3), 0.0);
  }
};

BOOST_AUTO_TEST_CASE(round_and_trunc)
{
boost::fusion::for_each(bin_float_types, round_and_trunc_test()
);
boost::fusion::for_each(multiprecision_float_types, round_and_trunc_test()
);
}

struct iround_and_itrunc_test {
  template<typename T>
  void operator()(const T &) const {
    using namespace boost::math;
    constexpr int m = 3;
    constexpr float cx = 3.25;
    auto x = make_fvar<T, m>(cx);
    int y = iround(x);
    BOOST_REQUIRE_EQUAL(y, iround(cx));
    y = itrunc(x);
    BOOST_REQUIRE_EQUAL(y, itrunc(cx));
  }
};

BOOST_AUTO_TEST_CASE(iround_and_itrunc)
{
boost::fusion::for_each(bin_float_types, iround_and_itrunc_test()
);
boost::fusion::for_each(multiprecision_float_types, iround_and_itrunc_test()
);
}

struct lambert_w0_test_test {
  template<typename T>
  void operator()(const T &) const {
    const T eps = 1000*std::numeric_limits<T>::epsilon(); // percent
    constexpr int m = 10;
    const T cx = 3;
    // Mathematica: N[Table[D[ProductLog[x], {x, n}], {n, 0, 10}] /. x -> 3, 52]
    const char *const answers[m + 1]{"1.049908894964039959988697070552897904589466943706341",
                                     "0.1707244807388472968312949774415522047470762509741737",
                                     "-0.04336545501146252734105411312976167858858970875797718",
                                     "0.02321456264324789334313200360870492961288748451791104",
                                     "-0.01909049778427783072663170526188353869136655225133878",
                                     "0.02122935002563637629500975949987796094687564718834156",
                                     "-0.02979093848448877259041971538394953658978044986784643",
                                     "0.05051290266216717699803334605370337985567016837482099",
                                     "-0.1004503154972645060971099914384090562800544486549660",
                                     "0.2292464437392250211967939182075930820454464472006425",
                                     "-0.5905839053125614593682763387470654123192290838719517"};
    auto x = make_fvar<T, m>(cx);
    auto y = lambert_w0(x);
    for (int i = 0; i <= m; ++i) {
      const T answer = boost::lexical_cast<T>(answers[i]);
      BOOST_REQUIRE_CLOSE(y.derivative(i), answer, eps);
    }
    //const T cx0 = -1 / boost::math::constants::e<T>();
    //auto edge = lambert_w0(make_fvar<T,m>(cx0));
    //std::cout << "edge = " << edge << std::endl;
    //edge = depth(1)(-1,inf,-inf,inf,-inf,inf,-inf,inf,-inf,inf,-inf)
    //edge = depth(1)(-1,inf,-inf,inf,-inf,inf,-inf,inf,-inf,inf,-inf)
    //edge = depth(1)(-1,3.68935e+19,-9.23687e+57,4.62519e+96,-2.89497e+135,2.02945e+174,-1.52431e+213,1.19943e+252,-9.75959e+290,8.14489e+329,-6.93329e+368)
  }
};

BOOST_AUTO_TEST_CASE(lambert_w0_test)
{
boost::fusion::for_each(bin_float_types, lambert_w0_test_test()
);
boost::fusion::for_each(multiprecision_float_types, lambert_w0_test_test()
);
}

struct lround_llround_truncl_test {
  template<typename T>
  void operator()(const T &) const {
    using std::lround;
    using std::llround;
    //using std::truncl; // truncl not supported by boost::multiprecision types.
    constexpr int m = 3;
<<<<<<< HEAD
    constexpr float cx = 3.25;
    auto x = make_fvar<T, m>(cx);
=======
    const T cx = 3.25;
    auto x = make_fvar<T,m>(cx);
>>>>>>> 244b3844
    long yl = lround(x);
    BOOST_REQUIRE_EQUAL(yl, lround(cx));
    long long yll = llround(x);
<<<<<<< HEAD
    BOOST_REQUIRE_EQUAL(yll, llround(cx));
    long double yld = truncl(x);
    BOOST_REQUIRE_EQUAL(yld, truncl(cx));
=======
    BOOST_REQUIRE(yll == llround(cx));
    //long double yld = truncl(x);
    //BOOST_REQUIRE(yld == truncl(cx));
>>>>>>> 244b3844
  }
};

BOOST_AUTO_TEST_CASE(lround_llround_truncl)
{
boost::fusion::for_each(bin_float_types, lround_llround_truncl_test()
);
boost::fusion::for_each(multiprecision_float_types, lround_llround_truncl_test()
);
}

struct mixed_partials_test {
  template<typename T>
  void operator()(const T &) const {
    const T eps = 20000e2*std::numeric_limits<T>::epsilon(); // percent
    // Derivatives calculated from symbolic differentiation by Mathematica for comparison.
    const char *const answers[] = {"19878.40628980434922342465374997798674242532797789489",
                                   "20731.74838274939517275508122761443159515217855975002",
                                   "14667.60767623939014840117674691707821648144188283774",
                                   "1840.559936449813118734351750381849294157477519107602",
                                   "-9219.318005237072129605008516120710807803827373819700",
                                   "-7272.300634012811783845589472196110804386170683300081",
                                   "-2135.296370062283924160196772166043360841114107521292",
                                   "3095.081027251846799545897828297310835169325417217168",
                                   "4249.026762908615627428402369471953790564918480025345",
                                   "2063.989061062734416582172072883742097425754355167541",
                                   "-885.5284114876496084068555333811894392182458751895290",
                                   "-1962.133420441743158021558423645064067562765178375508",
                                   "-1846.899830787084518564013512948598850243350915531775",
                                   "-160.9590127603295755195950112199107484483554942817846",
                                   "1091.039412341633994110997652976585409621806446647794",
                                   "452.4395574345229946707651998323417632800605985181691",
                                   "666.4013922727704990031159406121675703174518834914461",
                                   "-415.6464114333629107803309520898363153301435468382605",
                                   "-625.1464179039986361267627631122900331946746137220517",
                                   "369.9491669772617110087494756677334192842413470837587",
                                   "-24330.89613849389343130420303653062335840497802221681",
                                   "-18810.41605175626752065686192937776868736029049989926",
                                   "-4890.406122702359099863022925593448420259414896197252",
                                   "8833.005054768976417065486877649473665597894570245307",
                                   "8484.350739681613747819854384228795938450532463850094",
                                   "3097.204151240398893507362023543393154680147349049848",
                                   "-3255.045136783440612110181337652522080890693968833148",
                                   "-4342.778553332193097878812792875447018366988006584840",
                                   "-2407.987237906523486012534085031032446996713414362131",
                                   "861.1173916470300084261504495377425043024739914571554",
                                   "2436.743725763308619092960749816106318692933687303014",
                                   "-19.24649610733827783846392798978023489104363382129689",
                                   "187.7855148870511714395275130898958731897480766620821",
                                   "-1259.466063335212195169531010871023748854744563232277",
                                   "-709.6860523972158261343923419671629587637051060458295",
                                   "1423.000558608604536932163648918899935569543711292466",
                                   "484.9208133389233959103861107714757012185008046446372",
                                   "763.9746885074453180462508029718247316712990115789154",
                                   "-327.4162918228055568224139277603073169658358026440432",
                                   "-1122.337707248494521123614369562896901904418640152220",
                                   "23973.06007192346989337502250398494874845408708506720",
                                   "8840.543151778796869949670401421984604862699128880003",
                                   "-9082.571033221549378277312292526023838132689941236879",
                                   "-12270.27378289258717737657881957466807305650429436397",
                                   "-4320.434071420599854743576892819691675331049612545664",
                                   "3281.351967707280898543984556670710235259118405463698",
                                   "5880.336263083418767219493592767818708317492833223933",
                                   "-1288.482785219706549809211085113790275109642879331959",
                                   "-803.9713537626580526627976840414468844364935388365037",
                                   "-2986.387245331698390346145949708414455858834967096376",
                                   "-586.7316859822658306283656047992829723003491823675739",
                                   "3929.073189280739356198769778905960586080418779863615",
                                   "1453.728280983826630077825553258703050898056317382483",
                                   "1037.878071685953829685046234106860743366780050925514",
                                   "-1482.745805277401336553926171580259185140208053329753",
                                   "-1877.134792933828810602377451370316364621357891989679",
                                   "-931.7138710369298207131581126980851620513905805624544",
                                   "254.6565590420322632851077818917210811815919344882311",
                                   "1391.248064745611663849820246430123214796614030838600",
                                   "-431.4820563154137955051720207563800896297257103310465",
                                   "16975.34005365179555009050533000516107937041784876054",
                                   "19662.60356303341709846238790020024593550984564081068",
                                   "15765.85130704020004301064240357947656083104783442825",
                                   "3972.155036195937013764185795634749937308876197976202",
                                   "-8681.748539789720512499473840242996096730194203989543",
                                   "-7703.183042460387656743498394861780784700076575106134",
                                   "-3049.708696569518774040135942468704911634779352213044",
                                   "2971.469685992270876159892302788930292108129670398058",
                                   "4370.196499857550025657084783894747734031876677385611",
                                   "2524.632473357435670756946837415389227139966527203701",
                                   "-656.6080000236679071742450437463693211275208125750923",
                                   "-2423.452917325258132591368397957959217829861665178601",
                                   "-2074.987664204263204162199830716851483704870169031179",
                                   "-381.2253794988132984501358802316138392247470857452486",
                                   "1219.507245791997351017860252538035146744682380716428",
                                   "805.3802239840836877339667281819652171888443003165988",
                                   "838.4004190058912380470543219448821914235443115661655",
                                   "-390.6125197108983831575656956558201636111305409512701",
                                   "-828.2085489298235758253219930356006757081473789845849",
                                   "293.8999854454994790079171865082094494146506490533363",
                                   "-22965.85985843951977785883587223006628792405076928067",
                                   "-20026.69101529929621743747554537576887048069629325374",
                                   "-7316.092745063355996548975300169565482331369744607021",
                                   "8632.466133972614659252310985982644793465043032940318",
                                   "8987.046882870452266200748127338744248816756004290490",
                                   "4199.925399536137541108783465785304128965582292174062",
                                   "-2958.429850896062893179851696175634522187021390095560",
                                   "-5665.563891218624062243686482808197054863235184904433",
                                   "-2945.404552250341615883104643651287431663294281737652",
                                   "555.6566272478262524735403145861484390537770707372992",
                                   "2936.796403550079139218970638242013974322758744804216",
                                   "651.5191650747110008135060635556227666232180743487328",
                                   "444.7629427486155148584918602702161457622049333694568",
                                   "-1390.989671799095801316658971275073184600067187023729",
                                   "-1142.861468946763860859271224968631944511098747155437",
                                   "1541.978723117340843491920690654997335632919116206279",
                                   "455.7146063293814470171599782651235242129856311098151",
                                   "998.7943503940357037260061331795191352937661538946216",
                                   "-204.8485581981121295383497187536442450324011940647949",
                                   "-1560.354115460478786113711476250386112014306509906244",
                                   "25278.29450605247223516529112562423587288781657290275",
                                   "11873.22337179046469888005044109378787446671408425048",
                                   "-8242.187303368878103323785658604027555126374435611949",
                                   "-15939.98056417465751946455567789306872745912255628512",
                                   "-5648.833539698031486810309720694416837861242341227280",
                                   "2751.513926122717118525029734574022921057261239749143",
                                   "7349.432002479077129245930487320138527887196396579062",
                                   "194.9972545980371127390142753318206783334452047502143",
                                   "-402.8156857682688265622049800462325595907987257153782",
                                   "-3518.871908683063371167722463713374376552181380727802",
                                   "-1494.304793474682619087166400375396721307777439607909",
                                   "4640.927509426080087451995953783429589632369803588940",
                                   "1585.757705203227141964561144798400703219894640413562",
                                   "1565.169992404407137888592924342582799362959736185298",
                                   "-1513.259809733540018859089666188672238777297615451800",
                                   "-2974.437872674680092826212901753475972242208819679978",
                                   "-1203.236292653823441598437153564865951527142648802876",
                                   "72.52425949879153384040698301599842998884036742649047",
                                   "1871.625274253419949517250818647194858608124560073483",
                                   "-2.489984337379681666361341362948045621969765070197429",
                                   "14462.74423518633102580192225823524237502860825596609",
                                   "18367.74740916432711689913219912502810575714860430297",
                                   "16565.76324499673961400925630526921000337443450249297",
                                   "6054.315252651102952034254100792777051580892954459740",
                                   "-8084.981271982030146065497115893934803061545998433631",
                                   "-7988.314359128201297240919364015959817416101519999194",
                                   "-3989.319346941492698525859335371231602272119870228687",
                                   "2616.721186534649016680934493970036169897788778926434",
                                   "4420.859270970486562095630193355634655337290952862363",
                                   "2973.033519764547909146474824627687039969488363657908",
                                   "-324.1453016982713707989332262410969595194473127209825",
                                   "-2843.242039958969221918101261762794653424879358390111",
                                   "-2281.461806143289517702658392470195144560150025832652",
                                   "-642.9353229582055924928927665183236308235598082837497",
                                   "1299.287274176955358490409470855361289523321919337117",
                                   "1238.597083372069762230817383681570828675426312803376",
                                   "1021.334042770848165110529668635291528449691525937968",
                                   "-329.0529345069271079573348500899329811170455711610811",
                                   "-1046.254301544052075124857362060924818517694048905299",
                                   "134.7343039554480655186788228552325941588620079791654",
                                   "-21431.41643507661192392650726158493697457993678274754",
                                   "-20856.88281479015784660571401663659059349708627445067",
                                   "-9829.261970591930907585958999196966814861251125275804",
                                   "7806.858647077811827981774785577363365546600234846335",
                                   "9319.700085649568180114405924685286453652118439999060",
                                   "5319.898768025758256383579171601100187435481641933401",
                                   "-2387.954826466841736373447020403170264502066930376059",
                                   "-6958.298525165359760665355886221309296550746152109847",
                                   "-3468.539106391972560670887295398968213297736424267559",
                                   "130.4167253342709401698825285623058661085645012029873",
                                   "3371.139930235175987370940343096776588915600470241960",
                                   "1569.232678004908105313880673484968847566948896728142",
                                   "750.0912101179065245750415609380442359608197763310413",
                                   "-1462.257209626597452197736652121394535208578921869658",
                                   "-1661.577809630240615684355192771059515041884351493459",
                                   "1509.628528603869133250456671040505284128185908768108",
                                   "383.8950902580816259502239917715884779698864996879279",
                                   "1248.051096343638013308778159911906703363730187986273",
                                   "17.18569564265260274901760034571610990094333217519021",
                                   "-2038.024598002604853054532645991188063394308018947374",
                                   "26118.98132017823514803387529120810044029492871875474",
                                   "14943.61943482227903328457116850255971625430735856355",
                                   "-6650.686262276131072415580833374348889422387492668440",
                                   "-19519.81529547404067945704333355155941895199228108631",
                                   "-6983.190236500848647457042860591724089812405118922223",
                                   "1899.297502873688983038424995203515277346497811783168",
                                   "8715.003652642963488202943622358986745434720576722170",
                                   "2368.150690681864301926962120618658083737878227231428",
                                   "136.8920793093482831910443246272238406481527839521448",
                                   "-3954.732706163417141961077488373290331419627965482785",
                                   "-2673.556440231186786375595871506657802723673830409989",
                                   "5078.483935249043594670125721926702845818403229980691",
                                   "1643.459143721204817182772630730123271413273760820347",
                                   "2182.216979506380293664703833586468523416961563720645",
                                   "-1345.838830963620501537777318021157952722412472356094",
                                   "-4309.285350629108413525304135326225818270616857298235",
                                   "-1488.050869922417817689426519211523527088509094291312",
                                   "-228.0584943070343720919835603886532454450555855354340",
                                   "2373.398940425709177876367020236623713151456855728138",
                                   "773.8481328103928058186643458500631723389600248582833",
                                   "12294.40387737855548614823173849184004455244840062464",
                                   "16977.34966571858301862913845572077593071467784570724",
                                   "17057.17475622503175013658695220988017704387344177727",
                                   "8121.189758511830935868344768490586007624092305459885",
                                   "-7458.443541406284389918808653948439156033975014107187",
                                   "-8134.131160882738058651976911725365291142418949378248",
                                   "-4912.881158613784419581465435995807691111897279859302",
                                   "2030.653136098933717888434825960516061206391833398177",
                                   "4407.490527709412730881592594976776779312299897714205",
                                   "3392.434568825892752350943548729559313328141534290860",
                                   "104.0372355841506198680609232049783930050635078746762",
                                   "-3180.817620484463214391157460812371170723810181051096",
                                   "-2460.523987075069437321629265332968914260047631079537",
                                   "-938.2209314069133432825590545267820890922150850657831",
                                   "1315.246905571876456706320919211807375254975062430487",
                                   "1735.862392405992188189147617586418269768276241147998",
                                   "1209.759657223166954850207025399731503326968841680649",
                                   "-227.3320054566642297128407910803774238020746116287390",
                                   "-1266.126209991929259396966729664100401813091860201682",
                                   "-123.0794572338149156803989321165094334755661021559442",
                                   "-19806.90794333834685506732819834090525250045748665845",
                                   "-21314.81635440575229337844631555492486744407550254908",
                                   "-12317.58384430130805020250005527399703840208659666608",
                                   "6349.418659888281474363154227419204673663621492760982",
                                   "9489.819687696527735093973063679592839666155440941289",
                                   "6409.538948456309994399374417972222747225748405617373",
                                   "-1550.281799013125267606263057621300789555474258987989",
                                   "-8109.711199785217512061886243157800006692908759687186",
                                   "-3957.840330296874877742767473517819198882831790006004",
                                   "-404.0796555836667858753163727999380679499192203780272",
                                   "3693.614351301181980145006883746936633676934626580499",
                                   "2716.146658322790064799415509615557123789406209068981",
                                   "1094.591086641398900496318896947912437274250932576747",
                                   "-1456.269645549946420883827817869876763706452982413420",
                                   "-2244.380608735636962338392373719455877272151458411079",
                                   "1268.593891556261871090883000459505759446497182073132",
                                   "265.2206730327749346649809229271069944357537135668622",
                                   "1496.091578778639488439197917198148587432113387871024",
                                   "354.6137351047722781932932090799444060236757625488818",
                                   "-2508.477110048684129181005769771219369377836598443263",
                                   "26517.86140875157324686379805134248778305979287686214",
                                   "17922.98387741915144079932445041215068937644694653527",
                                   "-4328.259142127668040873054918170572859673703425721293",
                                   "-22704.70245940080949074466622805971940616027152354999",
                                   "-8268.613747173738971390434576274225941735552759965376",
                                   "740.4056074392611464740778308961471299437619012164253",
                                   "9848.900182836035080973766381422758538530595451048714",
                                   "5213.598341476210337710365441072904970861063876340963",
                                   "801.2462923723508233330997243930793458484750729415321",
                                   "-4241.870133920767845856621968904769727964770527614244",
                                   "-4092.241355868550570635569815488217469506874233892269",
                                   "5074.435909206083943809967780457349942315503368249477",
                                   "1607.765329254820915989772546102530187884674235100928",
                                   "2861.155651116567526208762405651011317435252198548496",
                                   "-918.9310546317296090214320737728927500362088478158839",
                                   "-5803.211323646092019259074499814222806376618363553826",
                                   "-1767.541897994477314401145980308432268207111761980100",
                                   "-663.0646207520075726320417301262932382663072876188661",
                                   "2837.903194613938414496183429129769829434890424213252",
                                   "1976.319600747797717779881875290418720908121189218755"};
    constexpr int Nw = 3;
    constexpr int Nx = 2;
    constexpr int Ny = 4;
    constexpr int Nz = 3;
    const auto w = make_fvar<T, Nw>(11);
    const auto x = make_fvar<T, 0, Nx>(12);
    const auto y = make_fvar<T, 0, 0, Ny>(13);
    const auto z = make_fvar<T, 0, 0, 0, Nz>(14);
    const auto v = mixed_partials_f(w, x, y, z); // auto = autodiff_fvar<double,Nw,Nx,Ny,Nz>
    int ia = 0;
    for (int iw = 0; iw <= Nw; ++iw)
      for (int ix = 0; ix <= Nx; ++ix)
        for (int iy = 0; iy <= Ny; ++iy)
          for (int iz = 0; iz <= Nz; ++iz) {
            const T answer = boost::lexical_cast<T>(answers[ia++]);
            BOOST_REQUIRE_CLOSE(v.derivative(iw, ix, iy, iz), answer, eps);
          }
  }
};

BOOST_AUTO_TEST_CASE(mixed_partials)
{
boost::fusion::for_each(bin_float_types, mixed_partials_test()
);
}

struct multiprecision_test {
  template<typename T>
  void operator()(const T &) const {
    const T eps = 600*std::numeric_limits<T>::epsilon(); // percent
    constexpr int Nw = 3;
    constexpr int Nx = 2;
    constexpr int Ny = 4;
    constexpr int Nz = 3;
    const auto w = make_fvar<T, Nw>(11);
    const auto x = make_fvar<T, 0, Nx>(12);
    const auto y = make_fvar<T, 0, 0, Ny>(13);
    const auto z = make_fvar<T, 0, 0, 0, Nz>(14);
    const auto v = mixed_partials_f(w, x, y, z); // auto = autodiff_fvar<T,Nw,Nx,Ny,Nz>
    // Calculated from Mathematica symbolic differentiation.
    const T answer = boost::lexical_cast<T>("1976.3196007477977177798818752904187209081211892187"
                                            "5499076582535951111845769110560421820940516423255314");
    // BOOST_REQUIRE_CLOSE(v.derivative(Nw,Nx,Ny,Nz), answer, eps); // Doesn't work for cpp_dec_float
    using std::fabs;
    const double relative_error = static_cast<double>(fabs(v.derivative(Nw, Nx, Ny, Nz)/answer - 1));
    BOOST_REQUIRE_LT(100*relative_error, eps);
  }
};

BOOST_AUTO_TEST_CASE(multiprecision)
{
<<<<<<< HEAD
multiprecision_test()(boost::multiprecision::cpp_dec_float_50());
=======
    //multiprecision_test()(boost::multiprecision::cpp_bin_float_50());
    boost::fusion::for_each(bin_float_types, mixed_partials_test());
>>>>>>> 244b3844
}

struct black_scholes_test {
  template<typename T>
  void operator()(const T &) const {
    //const T eps = 2725*std::numeric_limits<T>::epsilon(); // percent
    const T eps = 2600e2*std::numeric_limits<T>::epsilon(); // percent - requied by OSX
    const double K = 100.0; // Strike price
    const auto S = make_fvar<T, 3>(105); // Stock price.
    const auto sigma = make_fvar<T, 0, 3>(5); // Volatility.
    const auto tau = make_fvar<T, 0, 0, 1>(T(30.0)/365); // Time to expiration in years. (30 days).
    const auto r = make_fvar<T, 0, 0, 0, 1>(T(1.25)/100); // Interest rate.
    const auto call_price = black_scholes_option_price(call, K, S, sigma, tau, r);
    const auto put_price = black_scholes_option_price(put, K, S, sigma, tau, r);
    // Compare automatically calculated greeks by autodiff with formulas for greeks.
    // https://en.wikipedia.org/wiki/Greeks_(finance)#Formulas_for_European_option_Greeks
    const T d1 = static_cast<T>((log(S/K) + (r + sigma*sigma/2)*tau)/(sigma*sqrt(tau)));
    const T d2 = static_cast<T>((log(S/K) + (r - sigma*sigma/2)*tau)/(sigma*sqrt(tau)));
    const T Phi_pd1 = Phi(d1);
    // intermediate cpp_dec_float calculation can't go to template function as it can't be implicitly cast back to T.
    const T Phi_nd1 = Phi(static_cast<T>(-d1));
    const T Phi_pd2 = Phi(d2);
    const T Phi_nd2 = Phi(static_cast<T>(-d2));
    //const T formula_call_delta = +Phi(+d1);
    const T formula_call_delta = +Phi_pd1;
    //const T formula_put_delta  = -Phi(-d1);
    const T formula_put_delta = -Phi_nd1;
    const T formula_vega = static_cast<T>(S*phi(d1)*sqrt(tau));
    //const T formula_call_theta = static_cast<T>(-S*phi(d1)*sigma/(2*sqrt(tau))-r*K*exp(-r*tau)*Phi(+d2));
    const T formula_call_theta = static_cast<T>(-S*phi(d1)*sigma/(2*sqrt(tau)) -
        r*K*exp(-r*tau)*Phi_pd2);
    //const T formula_put_theta  = static_cast<T>(-S*phi(d1)*sigma/(2*sqrt(tau))+r*K*exp(-r*tau)*Phi(-d2));
    const T formula_put_theta = static_cast<T>(-S*phi(d1)*sigma/(2*sqrt(tau)) +
        r*K*exp(-r*tau)*Phi_nd2);
    //const T formula_call_rho = static_cast<T>(+K*tau*exp(-r*tau)*Phi(+d2));
    const T formula_call_rho = static_cast<T>(+K*tau*exp(-r*tau)*Phi_pd2);
    //const T formula_put_rho  = static_cast<T>(-K*tau*exp(-r*tau)*Phi(-d2));
    const T formula_put_rho = static_cast<T>(-K*tau*exp(-r*tau)*Phi_nd2);
    const T formula_gamma = static_cast<T>(phi(d1)/(S*sigma*sqrt(tau)));
    const T formula_vanna = static_cast<T>(-phi(d1)*d2/sigma);
    const T formula_charm = static_cast<T>(phi(d1)*(d2*sigma*sqrt(tau) - 2*r*tau)/
        (2*tau*sigma*sqrt(tau)));
    const T formula_vomma = static_cast<T>(S*phi(d1)*sqrt(tau)*d1*d2/sigma);
    const T formula_veta = static_cast<T>(-S*phi(d1)*sqrt(tau)*
        (r*d1/(sigma*sqrt(tau)) - (1 + d1*d2)/(2*tau)));
    const T formula_speed = static_cast<T>(-phi(d1)*(d1/(sigma*sqrt(tau)) + 1)/(S*S*sigma*sqrt(tau)));
    const T formula_zomma = static_cast<T>(phi(d1)*(d1*d2 - 1)/(S*sigma*sigma*sqrt(tau)));
    const T formula_color = static_cast<T>(-phi(d1)/(2*S*tau*sigma*sqrt(tau))*
        (1 + (2*r*tau - d2*sigma*sqrt(tau))*d1/(sigma*sqrt(tau))));
    const T formula_ultima =
        -formula_vega*static_cast<T>((d1*d2*(1 - d1*d2) + d1*d1 + d2*d2)/(sigma*sigma));
    BOOST_REQUIRE_CLOSE(call_price.derivative(1, 0, 0, 0), formula_call_delta, eps);
    BOOST_REQUIRE_CLOSE(call_price.derivative(0, 1, 0, 0), formula_vega, eps);
    BOOST_REQUIRE_CLOSE(-call_price.derivative(0, 0, 1, 0), formula_call_theta, eps); // minus sign from tau = T-time
    BOOST_REQUIRE_CLOSE(call_price.derivative(0, 0, 0, 1), formula_call_rho, eps);
    BOOST_REQUIRE_CLOSE(put_price.derivative(1, 0, 0, 0), formula_put_delta, eps);
    BOOST_REQUIRE_CLOSE(put_price.derivative(0, 1, 0, 0), formula_vega, eps);
    BOOST_REQUIRE_CLOSE(-put_price.derivative(0, 0, 1, 0), formula_put_theta, eps);
    BOOST_REQUIRE_CLOSE(put_price.derivative(0, 0, 0, 1), formula_put_rho, eps);
    BOOST_REQUIRE_CLOSE(call_price.derivative(2, 0, 0, 0), formula_gamma, eps);
    BOOST_REQUIRE_CLOSE(put_price.derivative(2, 0, 0, 0), formula_gamma, eps);
    BOOST_REQUIRE_CLOSE(call_price.derivative(1, 1, 0, 0), formula_vanna, eps);
    BOOST_REQUIRE_CLOSE(put_price.derivative(1, 1, 0, 0), formula_vanna, eps);
    BOOST_REQUIRE_CLOSE(-call_price.derivative(1, 0, 1, 0), formula_charm, eps);
    BOOST_REQUIRE_CLOSE(-put_price.derivative(1, 0, 1, 0), formula_charm, eps);
    BOOST_REQUIRE_CLOSE(call_price.derivative(0, 2, 0, 0), formula_vomma, eps);
    BOOST_REQUIRE_CLOSE(put_price.derivative(0, 2, 0, 0), formula_vomma, eps);
    BOOST_REQUIRE_CLOSE(call_price.derivative(0, 1, 1, 0), formula_veta, eps);
    BOOST_REQUIRE_CLOSE(put_price.derivative(0, 1, 1, 0), formula_veta, eps);
    BOOST_REQUIRE_CLOSE(call_price.derivative(3, 0, 0, 0), formula_speed, eps);
    BOOST_REQUIRE_CLOSE(put_price.derivative(3, 0, 0, 0), formula_speed, eps);
    BOOST_REQUIRE_CLOSE(call_price.derivative(2, 1, 0, 0), formula_zomma, eps);
    BOOST_REQUIRE_CLOSE(put_price.derivative(2, 1, 0, 0), formula_zomma, eps);
    BOOST_REQUIRE_CLOSE(call_price.derivative(2, 0, 1, 0), formula_color, eps);
    BOOST_REQUIRE_CLOSE(put_price.derivative(2, 0, 1, 0), formula_color, eps);
    BOOST_REQUIRE_CLOSE(call_price.derivative(0, 3, 0, 0), formula_ultima, eps);
    BOOST_REQUIRE_CLOSE(put_price.derivative(0, 3, 0, 0), formula_ultima, eps);
  }
};

BOOST_AUTO_TEST_CASE(black_scholes)
{
boost::fusion::for_each(bin_float_types, black_scholes_test()
);
}

/*
// Compilation tests for boost special functions.
struct boost_special_functions_test {

  template<typename T>
  struct RandomSample {
    RandomSample(T start, T finish) : start_(start), finish_(finish), rng_(std::random_device{}()),
                                      dist_(start_, std::nextafter(finish_,std::numeric_limits<T>::max())) {
    }

    T next() noexcept {
      return dist_(rng_);
    }

    T start_;
    T finish_;
    std::mt19937 rng_;
    std::uniform_real_distribution<T> dist_;
  };

  template<typename T>
  void operator()(const T &) const {
    using namespace boost;
    constexpr int m = 3;
    constexpr T pct_epsilon = std::numeric_limits<T>::epsilon()*100;
    constexpr std::size_t n_samples = 25;

    // airy.hpp
    {
      // Policy parameter prevents proper ADL for autodiff_fvar objects. E.g. iround(v,pol) instead of iround(v).
      // In cyl_bessel_j_imp() call is made to iround(v, pol) with v of type autodiff_fvar. It it were just iround(v)
      // then autodiff's iround would properly be called via ADL.
      //BOOST_REQUIRE_EQUAL(math::airy_ai(make_fvar<T,m>(1)), math::airy_ai(static_cast<T>(1)));
      //BOOST_REQUIRE_EQUAL(math::airy_bi(make_fvar<T,m>(1)), math::airy_bi(static_cast<T>(1)));
      //BOOST_REQUIRE_EQUAL(math::airy_ai_prime(make_fvar<T,m>(1)), math::airy_ai_prime(static_cast<T>(1)));
      //BOOST_REQUIRE_EQUAL(math::airy_bi_prime(make_fvar<T,m>(1)), math::airy_bi_prime(static_cast<T>(1)));
    }

    // acosh.hpp
    {
      RandomSample<T> sampler{1, std::numeric_limits<T>::max()};
      for (auto i : boost::irange(n_samples)) {
        std::ignore = i;
        auto sample = sampler.next();
        BOOST_REQUIRE_CLOSE(math::acosh(make_fvar<T, m>(sample)), math::acosh(sample), pct_epsilon);
      }
    }

    // asinh.hpp
    {
      RandomSample<T> sampler{std::numeric_limits<T>::lowest(),std::numeric_limits<T>::max()};
      for (auto i : boost::irange(n_samples)) {
        std::ignore = i;
        auto sample = sampler.next();
        if (std::isfinite(sample)) {
          BOOST_REQUIRE_CLOSE(math::asinh(make_fvar<T, m>(sample)), math::asinh(sample), pct_epsilon);
        } else {
          BOOST_REQUIRE_THROW(math::asinh(make_fvar<T, m>(sample)), wrapexcept<std::overflow_error>);
          BOOST_REQUIRE_THROW(math::asinh(static_cast<T>(sample)), wrapexcept<std::overflow_error>);
        }
      }
    }

    // atanh.hpp
    {
      RandomSample<T> sampler{-1, 1};
      for (auto i : boost::irange(n_samples)) {
        std::ignore = i;
        auto sample = sampler.next();
        if (abs(sample) > static_cast<T>(1)) {
          BOOST_REQUIRE_THROW(math::atanh(make_fvar<T, m>(sample)), wrapexcept<std::domain_error>);
          BOOST_REQUIRE_THROW(math::atanh(static_cast<T>(sample)), wrapexcept<std::domain_error>);
        } else if ((sample >= static_cast<T>(-1) && sample < std::numeric_limits<T>::epsilon() + static_cast<T>(-1)) ||
            (sample <= static_cast<T>(1) && sample > static_cast<T>(1) - std::numeric_limits<T>::epsilon())) {
          BOOST_REQUIRE_THROW(math::atanh(make_fvar<T, m>(sample)), wrapexcept<std::overflow_error>);
          BOOST_REQUIRE_THROW(math::atanh(static_cast<T>(sample)), wrapexcept<std::overflow_error>);
        } else {
          BOOST_REQUIRE_CLOSE(math::atanh(make_fvar<T, m>(sample)), math::atanh(sample), 2*pct_epsilon);
        }
      }
    }

    // bernoulli.hpp
    {
      for (auto idx : boost::irange(n_samples)) {
        BOOST_REQUIRE_EQUAL(math::bernoulli_b2n<T>(iround(make_fvar<T, m>(idx))), math::bernoulli_b2n<T>(idx));
        BOOST_REQUIRE_EQUAL(math::tangent_t2n<T>(iround(make_fvar<T, m>(idx))), math::tangent_t2n<T>(idx));
      }
    }

    // beta.hpp
    {
      RandomSample<T> x_sampler{std::numeric_limits<T>::lowest(),std::numeric_limits<T>::max()};
      RandomSample<T> y_sampler{std::numeric_limits<T>::lowest(),std::numeric_limits<T>::max()};
      for (auto i : boost::irange(n_samples)) {
        std::ignore = i;
        auto x = x_sampler.next();
        auto y = y_sampler.next();
        if (x < 1 || y < 1) {
          BOOST_REQUIRE_THROW(math::beta(make_fvar<T, m>(x), make_fvar<T, m>(y)), wrapexcept<std::domain_error>);
          BOOST_REQUIRE_THROW(math::beta(x, y), wrapexcept<std::domain_error>);
        } else if (!std::isfinite(x) && !std::isfinite(y)) {
          BOOST_REQUIRE(!std::isfinite(static_cast<T>(math::beta(make_fvar<T, m>(x), make_fvar<T, m>(y)))));
        } else {
          BOOST_REQUIRE_CLOSE(math::beta(make_fvar<T, m>(x), make_fvar<T, m>(y)), math::beta(x, y), 2*pct_epsilon);
        }
      }
      // policy issue
      //BOOST_REQUIRE_EQUAL(math::ibeta(make_fvar<T,m>(0.5), make_fvar<T,m>(0.5), make_fvar<T,m>(0.25)) , math::ibeta(static_cast<T>(0.5), static_cast<T>(0.5), static_cast<T>(0.25)));
      //BOOST_REQUIRE_EQUAL(math::ibetac(make_fvar<T,m>(0.5), make_fvar<T,m>(0.5), make_fvar<T,m>(0.825)) , math::ibetac(static_cast<T>(0.5), static_cast<T>(0.5), static_cast<T>(0.825)));
      //BOOST_REQUIRE_EQUAL(math::betac(make_fvar<T,m>(12), make_fvar<T,m>(15), make_fvar<T,m>(0.25)),math::betac(static_cast<T>(12), static_cast<T>(15), static_cast<T>(0.5)));
    }

    // binomial.hpp
    {
      RandomSample<T> n_sampler{0, 20000};
      for (auto i : boost::irange(n_samples)) {
        std::ignore = i;
        auto n = static_cast<unsigned>(n_sampler.next());
        RandomSample<T> r_sampler{0, static_cast<T>(n)};
        auto r = static_cast<unsigned>(r_sampler.next());
        try {
          auto fvar_value = math::binomial_coefficient<T>(static_cast<unsigned>(iround(make_fvar<T, m>(n))),
                                                          static_cast<unsigned>(iround(make_fvar<T, m>(r))));
          auto root_type_value = math::binomial_coefficient<T>(n, r);
          if (std::isfinite(fvar_value) && std::isfinite(root_type_value)) {
            BOOST_REQUIRE_CLOSE(fvar_value, root_type_value, pct_epsilon);
          } else {
            BOOST_REQUIRE(!std::isfinite(fvar_value) && !std::isfinite(root_type_value));
          }
        } catch (const std::overflow_error&) {
          continue;
        }
      }
    }

    // cbrt.hpp
    {
      // Compiles, but compares 0.7937005259840996807 == 0.79370052598409979172 which is false.
      RandomSample<T> x_sampler{0,std::numeric_limits<T>::max()};
      for (auto i : boost::irange(n_samples)) {
        std::ignore = i;
        auto x = x_sampler.next();
        if (boost::math::isinf(x) || x==0) {
          BOOST_REQUIRE_EQUAL(math::cbrt(make_fvar<T, m>(x)), x);
        } else if (std::isfinite(x)) {
          BOOST_REQUIRE_CLOSE(math::cbrt(make_fvar<T, m>(x)), math::cbrt(x), 2*pct_epsilon);
        } else {
          BOOST_REQUIRE_THROW(math::cbrt(make_fvar<T, m>(x)), wrapexcept<std::domain_error>);
          BOOST_REQUIRE_THROW(math::cbrt(x), wrapexcept<std::domain_error>);
        }
      }
    }

    // chebyshev.hpp
    {
      {
        RandomSample<T> x_sampler{0, 1};
        T t_0 = 1;
        T x = x_sampler.next();
        T t_1 = x;
        for (auto i : boost::irange(n_samples)) {
          std::ignore = i;
          std::swap(t_0, t_1);
          auto tmp = math::chebyshev_next(x, t_0, t_1);
          BOOST_REQUIRE_EQUAL(math::chebyshev_next(make_fvar<T, m>(x), make_fvar<T, m>(t_0), make_fvar<T, m>(t_1)),
                              tmp);
          t_1 = tmp;
        }
      }
      //TODO(kbhat): more tests for these
      BOOST_REQUIRE_EQUAL(math::chebyshev_t(0, make_fvar<T, m>(0.5)), math::chebyshev_t(0, static_cast<T>(0.5)));
      BOOST_REQUIRE_EQUAL(math::chebyshev_u(0, make_fvar<T, m>(0.5)), math::chebyshev_u(0, static_cast<T>(0.5)));
      BOOST_REQUIRE_EQUAL(math::chebyshev_t_prime(0, make_fvar<T, m>(0.5)),
                          math::chebyshev_t_prime(0, static_cast<T>(0.5)));
      {
        //std::array<double, 4> c{14.2, -13.7, 82.3, 96};
        // /usr/include/boost/math/special_functions/chebyshev.hpp:164:40: error: cannot convert ‘boost::math::differentiation::autodiff_v1::detail::fvar<double, 3>’ to ‘double’ in return
        //BOOST_REQUIRE_EQUAL(math::chebyshev_clenshaw_recurrence(c.data(),c.size(),make_fvar<T,m>(0.5)) , math::chebyshev_clenshaw_recurrence(c.data(),c.size(),static_cast<T>(0.5)));
      }
    }

    //TODO(kbhat): chebyshev_transform.hpp

    // cos_pi.hpp
    {
      // iround needed due to cos_pi using all integral arithmetic before calculation of cos(pi*x)
      for (auto idx = -10; idx < 11; ++idx) {
        BOOST_REQUIRE_EQUAL(math::cos_pi(iround(make_fvar<T, m>(math::constants::pi<T>()*idx*0.25))),
                            math::cos_pi(math::iround(math::constants::pi<T>()*idx*0.25)));
      }
    }

    // digamma.hpp
    {
      BOOST_REQUIRE_EQUAL(math::digamma(make_fvar<T, m>(std::ldexp(1.0, -100))),
                          math::digamma(static_cast<T>(std::ldexp(1.0, -100))));
      BOOST_REQUIRE_EQUAL(math::digamma(make_fvar<T, m>(-std::ldexp(1.0, -100))),
                          math::digamma(static_cast<T>(-std::ldexp(1.0, -100))));
      BOOST_REQUIRE_EQUAL(math::digamma(make_fvar<T, m>(1.0)), math::digamma(static_cast<T>(1.0)));
      BOOST_REQUIRE_EQUAL(math::digamma(make_fvar<T, m>(-1 + std::ldexp(1.0, -20))),
                          math::digamma(static_cast<T>(-1 + std::ldexp(1.0, -20))));
      // 1048576.4227818125 != 1048576.4227818127
      BOOST_REQUIRE_CLOSE(math::digamma(make_fvar<T, m>(-1 - std::ldexp(1.0, -20))),
                          math::digamma(static_cast<T>(-1 - std::ldexp(1.0, -20))), pct_epsilon);
      for (auto i = 0; i < 3; ++i) {
        BOOST_REQUIRE_THROW(math::digamma(make_fvar<T, m>(-1.0*i)), wrapexcept<std::domain_error>);
      }
    }

    // ellint_1.hpp
    {
      BOOST_REQUIRE_THROW(math::ellint_1(make_fvar<T, m>(1.01)), wrapexcept<std::domain_error>);
      BOOST_REQUIRE_THROW(math::ellint_1(make_fvar<T, m>(-1.01)), wrapexcept<std::domain_error>);
      BOOST_REQUIRE_THROW(math::ellint_1(make_fvar<T, m>(-1)), wrapexcept<std::overflow_error>);
      BOOST_REQUIRE_THROW(math::ellint_1(make_fvar<T, m>(1)), wrapexcept<std::overflow_error>);
      for (auto i : {0.0, 0.125, 0.25, 0.29296875, 0.390625, -0.5, -0.75, 0.875, 0.9990234375}) {
        // i=0.125 -> 1.576986771215812988 != 1.57698677121581321
        BOOST_REQUIRE_CLOSE(math::ellint_1(make_fvar<T, m>(i)), math::ellint_1(static_cast<T>(i)), pct_epsilon);
      }
      for (auto p : std::initializer_list<std::tuple<T, T>>{{0.0, 0.0},
                                                            {0.0, -10.0},
                                                            {-1.0, -1.0},
                                                            {0.875, -4.0},
                                                            {-0.625, 8.0},
                                                            {0.875, 1e-5},
                                                            {100/1024.0, 1e5}}) {
        BOOST_REQUIRE_CLOSE(math::ellint_1(make_fvar<T, m>(std::get<0>(p)), make_fvar<T, m>(std::get<1>(p))),
                            math::ellint_1(std::get<0>(p), std::get<1>(p)), pct_epsilon);
      }
    }

    // ellint_2.hpp
    {
      BOOST_REQUIRE_THROW(math::ellint_2(make_fvar<T, m>(1.01)), wrapexcept<std::domain_error>);
      BOOST_REQUIRE_THROW(math::ellint_2(make_fvar<T, m>(-1.01)), wrapexcept<std::domain_error>);
      for (auto i : {-1024.0, -900.0, -800.0, -600.0, -512.0, 0.0, 100.0, 200.0, 300.0, 400.0}) {
        BOOST_REQUIRE_CLOSE(math::ellint_2(make_fvar<T, m>(i/1024)), math::ellint_2(static_cast<T>(i/1024)),
                            1.5*pct_epsilon);
      }
      for (auto p : std::initializer_list<std::tuple<T, T>>{{0.0, 0.0},
                                                            {0.0, -10.0},
                                                            {-1.0, -1.0},
                                                            {900/1024.0, -4.0},
                                                            {-600/1024.0, 8.0},
                                                            {800.0/1024, 1e-5},
                                                            {100/1024.0, 1e5}}) {
        BOOST_REQUIRE_CLOSE(math::ellint_2(make_fvar<T, m>(std::get<0>(p)), make_fvar<T, m>(std::get<1>(p))),
                            math::ellint_2(std::get<0>(p), std::get<1>(p)), 1.5*pct_epsilon);
      }
    }

    // ellint_3.hpp
    {
      BOOST_REQUIRE_THROW(boost::math::ellint_3(make_fvar<T, m>(1.0001), make_fvar<T, m>(-1), make_fvar<T, m>(0)),
                          wrapexcept<std::domain_error>);
      BOOST_REQUIRE_THROW(boost::math::ellint_3(make_fvar<T, m>(0.5), make_fvar<T, m>(20), make_fvar<T, m>(1.5)),
                          wrapexcept<std::domain_error>);
      BOOST_REQUIRE_THROW(boost::math::ellint_3(make_fvar<T, m>(1.0001), make_fvar<T, m>(-1)),
                          wrapexcept<std::domain_error>);
      BOOST_REQUIRE_THROW(boost::math::ellint_3(make_fvar<T, m>(0.5), make_fvar<T, m>(1)),
                          wrapexcept<std::domain_error>);
      BOOST_REQUIRE_THROW(boost::math::ellint_3(make_fvar<T, m>(0.5), make_fvar<T, m>(2)),
                          wrapexcept<std::domain_error>);
      BOOST_REQUIRE_THROW(boost::math::ellint_3(make_fvar<T, m>(1), make_fvar<T, m>(0.5), make_fvar<T, m>(2)),
                          wrapexcept<std::domain_error>);
      BOOST_REQUIRE_THROW(boost::math::ellint_3(make_fvar<T, m>(1), make_fvar<T, m>(-0.5), make_fvar<T, m>(2)),
                          wrapexcept<std::domain_error>);
      BOOST_REQUIRE_THROW(boost::math::ellint_3(make_fvar<T, m>(1), make_fvar<T, m>(-0.5), make_fvar<T, m>(-2)),
                          wrapexcept<std::domain_error>);
      BOOST_REQUIRE_THROW(math::ellint_3(make_fvar<T, m>(1), make_fvar<T, m>(0.5), make_fvar<T, m>(2)),
                          wrapexcept<std::domain_error>);
      BOOST_REQUIRE_THROW(math::ellint_3(make_fvar<T, m>(1), make_fvar<T, m>(-0.5), make_fvar<T, m>(2)),
                          wrapexcept<std::domain_error>);
      BOOST_REQUIRE_THROW(math::ellint_3(make_fvar<T, m>(1), make_fvar<T, m>(-0.5), make_fvar<T, m>(-2)),
                          wrapexcept<std::domain_error>);
      for (auto p : std::initializer_list<std::tuple<T, T>>{{0.2, 0.0},
                                                            {0.4, 0.0},
                                                            {0.0, 0.0},
                                                            {0.0, 0.5},
                                                            {0.3, -4.0},
                                                            {-0.5, -1e5}}) {
        BOOST_REQUIRE_CLOSE(math::ellint_3(make_fvar<T, m>(std::get<0>(p)), make_fvar<T, m>(std::get<1>(p))),
                            math::ellint_3(std::get<0>(p), std::get<1>(p)), pct_epsilon);
      }
    }
    // ellint_d.hpp
    {
      BOOST_REQUIRE_THROW(boost::math::ellint_d(make_fvar<T, m>(1)), wrapexcept<std::domain_error>);
      BOOST_REQUIRE_THROW(boost::math::ellint_d(make_fvar<T, m>(-1)), wrapexcept<std::domain_error>);
      BOOST_REQUIRE_THROW(boost::math::ellint_d(make_fvar<T, m>(1.5)), wrapexcept<std::domain_error>);
      BOOST_REQUIRE_THROW(boost::math::ellint_d(make_fvar<T, m>(-1.5)), wrapexcept<std::domain_error>);
      for (auto p : {0.5, 1.0/1024}) {
        BOOST_REQUIRE_CLOSE(math::ellint_d(make_fvar<T, m>(p)), math::ellint_d(p), pct_epsilon);
      }
      for (auto p : std::initializer_list<std::tuple<T, T>>{{0.5, 0.5},
                                                            {0.5, 0},
                                                            {0.5, 1},
                                                            {1, 1},
                                                            {1, -1},
                                                            {0.5, -1},
                                                            {0.5, -10},
                                                            {-0.5, 10}}) {
        BOOST_REQUIRE_CLOSE(math::ellint_d(make_fvar<T, m>(std::get<0>(p)), make_fvar<T, m>(std::get<1>(p))),
                            math::ellint_d(std::get<0>(p), std::get<1>(p)), pct_epsilon);
      }
    }

    BOOST_REQUIRE_EQUAL(math::log1p(make_fvar<T, m>(math::constants::pi<T>())), math::log1p(math::constants::pi<T>()));
    BOOST_REQUIRE_EQUAL(math::expm1(make_fvar<T, m>(math::constants::pi<T>())), math::expm1(math::constants::pi<T>()));
    BOOST_REQUIRE_EQUAL(math::sqrt1pm1(make_fvar<T, m>(math::constants::pi<T>())),
                        math::sqrt1pm1(math::constants::pi<T>()));
    BOOST_REQUIRE_EQUAL(math::powm1(make_fvar<T, m>(1.01), make_fvar<T, m>(0.001)),
                        math::powm1(static_cast<T>(1.01), static_cast<T>(0.001)));
    BOOST_REQUIRE_EQUAL(math::hypot(make_fvar<T, m>(3), make_fvar<T, m>(4)),
                        math::hypot(static_cast<T>(3), static_cast<T>(4)));
    BOOST_REQUIRE_EQUAL(math::pow<2>(make_fvar<T, m>(3)), math::pow<2>(static_cast<T>(3)));

    // ellint_rf.hpp
    {
      for (auto p : std::initializer_list<std::tuple<T, T, T>>{{1, 2, 0},
                                                               {0.5, 1, 0},
                                                               {2, 3, 4}}) {
        BOOST_REQUIRE_CLOSE(math::ellint_rf(make_fvar<T, m>(std::get<0>(p)), make_fvar<T, m>(std::get<1>(p)),
                                            make_fvar<T, m>(std::get<2>(p))),
                            math::ellint_rf(std::get<0>(p), std::get<1>(p), std::get<2>(p)), pct_epsilon);
      }
    }
    // ellint_rc.hpp
    {
      for (auto p : std::initializer_list<std::tuple<T, T>>{{0, 0.25},
                                                            {9.0/4, 2},
                                                            {0.25, -2}}) {
        BOOST_REQUIRE_CLOSE(math::ellint_rc(make_fvar<T, m>(std::get<0>(p)), make_fvar<T, m>(std::get<1>(p))),
                            math::ellint_rc(std::get<0>(p), std::get<1>(p)), pct_epsilon);
      }
    }

    // ellint_rj.hpp
    {
      for (auto p : std::initializer_list<std::tuple<T, T, T, T>>{{0, 1, 2, 3},
                                                                  {2, 3, 4, 5},
                                                                  {2, 3, 4, -0.5},
                                                                  {2, 3, 4, -5}}) {
        BOOST_REQUIRE_CLOSE(math::ellint_rj(make_fvar<T, m>(std::get<0>(p)), make_fvar<T, m>(std::get<1>(p)),
                                            make_fvar<T, m>(std::get<2>(p)), make_fvar<T, m>(std::get<3>(p))),
                            math::ellint_rj(std::get<0>(p), std::get<1>(p), std::get<2>(p), std::get<3>(p)),
                            3.5*pct_epsilon);
      }
    }

    // ellint_rd.hpp
    {
      for (auto p : std::initializer_list<std::tuple<T, T, T>>{{0, 2, 1},
                                                               {2, 3, 4}}) {
        BOOST_REQUIRE_CLOSE(math::ellint_rd(make_fvar<T, m>(std::get<0>(p)), make_fvar<T, m>(std::get<1>(p)),
                                            make_fvar<T, m>(std::get<2>(p))),
                            math::ellint_rd(std::get<0>(p), std::get<1>(p), std::get<2>(p)), 1.5*pct_epsilon);
      }
    }

    // ellint_rg.hpp
    {
      BOOST_REQUIRE_THROW(math::ellint_rg(make_fvar<T, m>(1.01), make_fvar<T, m>(-1.0), make_fvar<T, m>(0)),
                          wrapexcept<std::domain_error>);
      BOOST_REQUIRE_THROW(math::ellint_rg(make_fvar<T, m>(-1.01), make_fvar<T, m>(1.0), make_fvar<T, m>(1.0)),
                          wrapexcept<std::domain_error>);
      for (auto x = -1; x < 5; ++x) {
        for (auto y = -1; y < 5; ++y) {
          for (auto z = -1; z < 5; ++z) {
            if (x < 0 || y < 0 || z < 0) {
              BOOST_REQUIRE_THROW(math::ellint_rg(make_fvar<T, m>(x), make_fvar<T, m>(y), make_fvar<T, m>(z)),
                                  wrapexcept<std::domain_error>);
            } else {
              static constexpr auto pi = math::constants::pi<T>();
              BOOST_REQUIRE_CLOSE(
                  math::ellint_rg(make_fvar<T, m>(pi*x), make_fvar<T, m>(pi*y), make_fvar<T, m>(pi*z)),
                  math::ellint_rg(pi*x, pi*y, pi*z), pct_epsilon);
            }
          }
        }
      }
    }

    // jacobi_zeta.hpp
    {
      BOOST_REQUIRE_THROW(math::jacobi_zeta(make_fvar<T, m>(1.01), make_fvar<T, m>(math::constants::half_pi<T>())),
                          wrapexcept<std::domain_error>);
      BOOST_REQUIRE_THROW(math::jacobi_zeta(make_fvar<T, m>(-1.01), make_fvar<T, m>(math::constants::half_pi<T>())),
                          wrapexcept<std::domain_error>);
      BOOST_REQUIRE_EQUAL(math::jacobi_zeta(make_fvar<T, m>(1.0), make_fvar<T, m>(math::constants::half_pi<T>())),
                          math::jacobi_zeta(static_cast<T>(1.0), math::constants::half_pi<T>()));
    }

    // heuman_lambda.hpp
    {
      BOOST_REQUIRE_EQUAL(math::heuman_lambda(make_fvar<T, m>(0), make_fvar<T, m>(0.5)),
                          math::heuman_lambda(static_cast<T>(0), static_cast<T>(0.5)));
      BOOST_REQUIRE_NO_THROW(math::heuman_lambda(static_cast<T>(0.25), static_cast<T>(0.5)));
      BOOST_REQUIRE_NO_THROW(math::heuman_lambda(static_cast<T>(-0.25), static_cast<T>(0.5)));
      BOOST_REQUIRE_EQUAL(math::heuman_lambda(make_fvar<T, m>(0.5), make_fvar<T, m>(1)), math::heuman_lambda(0.5, 1.0));
    }

    // Policy parameter prevents ADL.
    //BOOST_REQUIRE_CLOSE(math::cyl_bessel_j(0,make_fvar<T,m>(0.5)), math::cyl_bessel_j(0,static_cast<T>(0.5)), pct_epsilon);
    //BOOST_REQUIRE_CLOSE(math::cyl_neumann(0,make_fvar<T,m>(0.5)), math::cyl_neumann(0,static_cast<T>(0.5)), pct_epsilon);
    //BOOST_REQUIRE_CLOSE(math::cyl_bessel_j_zero(make_fvar<T,m>(0.5),0), math::cyl_bessel_j_zero(static_cast<T>(0.5),0), pct_epsilon);
    //BOOST_REQUIRE_CLOSE(math::cyl_neumann_zero(make_fvar<T,m>(0.5),0),  math::cyl_neumann_zero(static_cast<T>(0.5),0), pct_epsilon);
    // Required sinh() (added) but then has policy parameter ADL issue.
    //BOOST_REQUIRE_EQUAL(math::cyl_bessel_i(0,make_fvar<T,m>(0.5)) , math::cyl_bessel_i(0,static_cast<T>(0.5)));
    BOOST_REQUIRE_EQUAL(math::cyl_bessel_k(0, make_fvar<T, m>(0.5)), math::cyl_bessel_k(0, static_cast<T>(0.5)));
    // Policy parameter prevents ADL.
    //BOOST_REQUIRE_EQUAL(math::sph_bessel(0,make_fvar<T,m>(0.5)) , math::sph_bessel(0,static_cast<T>(0.5)));
    // Required fmod() but then has policy parameter ADL issue.
    //BOOST_REQUIRE_EQUAL(math::sph_neumann(0,make_fvar<T,m>(0.5)) , math::sph_neumann(0,static_cast<T>(0.5)));
    // Policy parameter prevents ADL.
    //BOOST_REQUIRE_EQUAL(math::cyl_bessel_j_prime(0,make_fvar<T,m>(0.5)) , math::cyl_bessel_j_prime(0,static_cast<T>(0.5)));
    //BOOST_REQUIRE_EQUAL(math::cyl_neumann_prime(0,make_fvar<T,m>(0.5)) , math::cyl_neumann_prime(0,static_cast<T>(0.5)));
    //BOOST_REQUIRE_EQUAL(math::cyl_bessel_i_prime(0,make_fvar<T,m>(0.5)) , math::cyl_bessel_i_prime(0,static_cast<T>(0.5)));
    BOOST_REQUIRE_EQUAL(math::cyl_bessel_k_prime(0, make_fvar<T, m>(0.5)),
                        math::cyl_bessel_k_prime(0, static_cast<T>(0.5)));
    // Policy parameter prevents ADL.
    //BOOST_REQUIRE_EQUAL(math::sph_bessel_prime(0,make_fvar<T,m>(0.5)) , math::sph_bessel_prime(0,static_cast<T>(0.5)));
    //BOOST_REQUIRE_EQUAL(math::sph_neumann_prime(0,make_fvar<T,m>(0.5)) , math::sph_neumann_prime(0,static_cast<T>(0.5)));
    // Per docs: "the functions can only be instantiated on types float, double and long double."
    //BOOST_REQUIRE_EQUAL(math::cyl_hankel_1(0,make_fvar<T,m>(0.5)).real() , math::cyl_hankel_1(0,static_cast<T>(0.5)).real());
    //BOOST_REQUIRE_EQUAL(math::cyl_hankel_2(0,make_fvar<T,m>(0.5)).real() , math::cyl_hankel_2(0,static_cast<T>(0.5)).real());
    //BOOST_REQUIRE_EQUAL(math::sph_hankel_1(0,make_fvar<T,m>(0.5)).real() , math::sph_hankel_1(0,static_cast<T>(0.5)).real());
    //BOOST_REQUIRE_EQUAL(math::sph_hankel_2(0,make_fvar<T,m>(0.5)).real() , math::sph_hankel_2(0,static_cast<T>(0.5)).real());

    // sin_pi.hpp
    {
      // iround needed due to sin_pi using all integral arithmetic before calculation of sin(pi*x)
      for (auto idx = -10; idx < 11; ++idx) {
        BOOST_REQUIRE_EQUAL(math::sin_pi(iround(make_fvar<T, m>(math::constants::pi<T>()*idx*0.25))),
                            math::sin_pi(math::iround(math::constants::pi<T>()*idx*0.25)));
      }
    }
  }
};

BOOST_AUTO_TEST_CASE(boost_special_functions)
{
boost_special_functions_test{
}(static_cast<double>(0));
boost::fusion::for_each(bin_float_types, boost_special_functions_test{}
);
boost::fusion::for_each(multiprecision_float_types, boost_special_functions_test{}
);
}
*/


BOOST_AUTO_TEST_SUITE_END()<|MERGE_RESOLUTION|>--- conflicted
+++ resolved
@@ -4,45 +4,36 @@
 //           https://www.boost.org/LICENSE_1_0.txt)
 
 #include <boost/fusion/include/algorithm.hpp>
-<<<<<<< HEAD
-=======
 #include <boost/fusion/include/vector.hpp>
 #include <boost/math/differentiation/autodiff.hpp>
->>>>>>> 244b3844
 #include <boost/math/special_functions/factorials.hpp>
+#include <boost/math/special_functions/fpclassify.hpp> // isnan
 #include <boost/math/special_functions/round.hpp> // iround
+#include <boost/math/special_functions/trunc.hpp> // itrunc
 #include <boost/multiprecision/cpp_bin_float.hpp>
-<<<<<<< HEAD
-#include <boost/multiprecision/cpp_dec_float.hpp>
 #include <boost/range/irange.hpp>
 #include <boost/range/numeric.hpp>
 #include <random>
 
 #include <boost/math/differentiation/autodiff.hpp>
-=======
->>>>>>> 244b3844
 
 #define BOOST_TEST_MODULE test_autodiff
-
 #include <boost/test/included/unit_test.hpp>
 
-<<<<<<< HEAD
-//TODO(kbhat): remove below includes
-=======
 #include <sstream>
->>>>>>> 244b3844
 
 //boost::fusion::vector<float,double,long double,boost::multiprecision::cpp_bin_float_50> bin_float_types;
 boost::fusion::vector<float,double,long double> bin_float_types; // cpp_bin_float_50 is fixed in boost 1.70
 // cpp_dec_float_50 cannot be used with close_at_tolerance
-//boost::fusion::vector<boost::multiprecision::cpp_dec_float_50> multiprecision_float_types;
+//boost::fusion::vector<boost::multiprecision::cpp_dec_float_50>
 boost::fusion::vector<> multiprecision_float_types;
 
 using namespace boost::math::differentiation;
 
-template<typename W, typename X, typename Y, typename Z>
-promote<W, X, Y, Z> mixed_partials_f(const W &w, const X &x, const Y &y, const Z &z) {
-  return exp(w*sin(x*log(y)/z) + sqrt(w*z/(x*y))) + w*w/tan(z);
+template<typename W,typename X,typename Y,typename Z>
+promote<W,X,Y,Z> mixed_partials_f(const W& w, const X& x, const Y& y, const Z& z)
+{
+    return exp(w*sin(x*log(y)/z) + sqrt(w*z/(x*y))) + w*w/tan(z);
 }
 
 // Equations and function/variable names are from
@@ -50,89 +41,78 @@
 //
 // Standard normal probability density function
 template<typename T>
-T phi(const T &x) {
+T phi(const T& x)
+{
   return boost::math::constants::one_div_root_two_pi<T>()*exp(-0.5*x*x);
 }
 
 // Standard normal cumulative distribution function
 template<typename T>
-T Phi(const T &x) {
+T Phi(const T& x)
+{
   return 0.5*erfc(-boost::math::constants::one_div_root_two<T>()*x);
 }
 
-enum CP {
-  call, put
-};
+enum CP { call, put };
 
 // Assume zero annual dividend yield (q=0).
-template<typename Price, typename Sigma, typename Tau, typename Rate>
-promote<Price, Sigma, Tau, Rate>
-black_scholes_option_price(CP cp, double K, const Price &S, const Sigma &sigma, const Tau &tau, const Rate &r) {
-  const auto d1 = (log(S/K) + (r + sigma*sigma/2)*tau)/(sigma*sqrt(tau));
-  const auto d2 = (log(S/K) + (r - sigma*sigma/2)*tau)/(sigma*sqrt(tau));
-  static_assert(
-      std::is_same<decltype(S*Phi(d1) - exp(-r*tau)*K*Phi(d2)), decltype(exp(-r*tau)*K*Phi(-d2) -
-          S*Phi(-d1))>::value,
-      "decltype(call) != decltype(put)");
-  if (cp==call)
+template<typename Price,typename Sigma,typename Tau,typename Rate>
+promote<Price,Sigma,Tau,Rate>
+    black_scholes_option_price(CP cp, double K, const Price& S, const Sigma& sigma, const Tau& tau, const Rate& r)
+{
+  const auto d1 = (log(S/K) + (r+sigma*sigma/2)*tau) / (sigma*sqrt(tau));
+  const auto d2 = (log(S/K) + (r-sigma*sigma/2)*tau) / (sigma*sqrt(tau));
+  static_assert(std::is_same<decltype(S*Phi(d1) - exp(-r*tau)*K*Phi(d2)),
+    decltype(exp(-r*tau)*K*Phi(-d2) - S*Phi(-d1))>::value, "decltype(call) != decltype(put)");
+  if (cp == call)
     return S*Phi(d1) - exp(-r*tau)*K*Phi(d2);
   else
     return exp(-r*tau)*K*Phi(-d2) - S*Phi(-d1);
 }
 
 template<typename T>
-T uncast_return(const T &x) {
-  return x==0 ? 0 : 1;
+T uncast_return(const T& x)
+{
+    return x == 0 ? 0 : 1;
 }
 
 BOOST_AUTO_TEST_SUITE(test_autodiff)
 
-struct constructors_test {
-  template<typename T>
-  void operator()(const T &) const {
+struct constructors_test
+{
+  template<typename T>
+  void operator()(const T&) const
+  {
     constexpr int m = 3;
     constexpr int n = 4;
     // Verify value-initialized instance has all 0 entries.
-    const autodiff_fvar<T, m> empty1 = autodiff_fvar<T, m>();
-    for (int i = 0; i <= m; ++i)
-      BOOST_REQUIRE_EQUAL(empty1.derivative(i), 0.0);
-    const auto empty2 = autodiff_fvar<T, m, n>();
-    for (int i = 0; i <= m; ++i)
-      for (int j = 0; j <= n; ++j)
-        BOOST_REQUIRE_EQUAL(empty2.derivative(i, j), 0.0);
+    const autodiff_fvar<T,m> empty1 = autodiff_fvar<T,m>();
+    for (int i=0 ; i<=m ; ++i)
+        BOOST_REQUIRE(empty1.derivative(i) == 0.0);
+    const auto empty2 = autodiff_fvar<T,m,n>();
+    for (int i=0 ; i<=m ; ++i)
+        for (int j=0 ; j<=n ; ++j)
+            BOOST_REQUIRE(empty2.derivative(i,j) == 0.0);
     // Single variable
     constexpr float cx = 10.0;
-    const auto x = make_fvar<T, m>(cx);
-    for (int i = 0; i <= m; ++i)
-      if (i==0)
-        BOOST_REQUIRE_EQUAL(x.derivative(i), cx);
-      else if (i==1)
-        BOOST_REQUIRE_EQUAL(x.derivative(i), 1.0);
-      else
-        BOOST_REQUIRE_EQUAL(x.derivative(i), 0.0);
-    const autodiff_fvar<T, n> xn = x;
-    for (int i = 0; i <= n; ++i)
-      if (i==0)
-        BOOST_REQUIRE_EQUAL(xn.derivative(i), cx);
-      else if (i==1)
-        BOOST_REQUIRE_EQUAL(xn.derivative(i), 1.0);
-      else
-        BOOST_REQUIRE_EQUAL(xn.derivative(i), 0.0);
+    const auto x = make_fvar<T,m>(cx);
+    for (int i=0 ; i<=m ; ++i)
+        if (i==0)
+            BOOST_REQUIRE(x.derivative(i) == cx);
+        else if (i==1)
+            BOOST_REQUIRE(x.derivative(i) == 1.0);
+        else
+            BOOST_REQUIRE(x.derivative(i) == 0.0);
+    const autodiff_fvar<T,n> xn = x;
+    for (int i=0 ; i<=n ; ++i)
+        if (i==0)
+            BOOST_REQUIRE(xn.derivative(i) == cx);
+        else if (i==1)
+            BOOST_REQUIRE(xn.derivative(i) == 1.0);
+        else
+            BOOST_REQUIRE(xn.derivative(i) == 0.0);
     // Second independent variable
     constexpr float cy = 100.0;
-<<<<<<< HEAD
-    const auto y = make_fvar<T, m, n>(cy);
-    for (int i = 0; i <= m; ++i)
-      for (int j = 0; j <= n; ++j)
-        if (i==0 && j==0)
-          BOOST_REQUIRE_EQUAL(y.derivative(i, j), cy);
-        else if (i==0 && j==1)
-          BOOST_REQUIRE_EQUAL(y.derivative(i, j), 1.0);
-        else
-          BOOST_REQUIRE_EQUAL(y.derivative(i, j), 0.0);
-    // Test ostream operator<<
-    std::cout << "x = " << x << std::endl;
-=======
     const auto y = make_fvar<T,m,n>(cy);
     for (int i=0 ; i<=m ; ++i)
         for (int j=0 ; j<=n ; ++j)
@@ -142,80 +122,83 @@
                 BOOST_REQUIRE(y.derivative(i,j) == 1.0);
             else
                 BOOST_REQUIRE(y.derivative(i,j) == 0.0);
->>>>>>> 244b3844
-  }
-};
-
-BOOST_AUTO_TEST_CASE(constructors) {
-  boost::fusion::for_each(bin_float_types, constructors_test());
-  boost::fusion::for_each(multiprecision_float_types, constructors_test());
-}
-
-struct implicit_constructors_test {
-  template<typename T>
-  void operator()(const T &) const {
-    constexpr int m = 3;
-    const autodiff_fvar<T, m> x = 3;
-    const autodiff_fvar<T, m> one = uncast_return(x);
-    const autodiff_fvar<T, m> two_and_a_half = 2.5;
-    BOOST_REQUIRE_EQUAL(static_cast<T>(x), 3.0);
-    BOOST_REQUIRE_EQUAL(static_cast<T>(one), 1.0);
-    BOOST_REQUIRE_EQUAL(static_cast<T>(two_and_a_half), 2.5);
-  }
-};
-
-BOOST_AUTO_TEST_CASE(implicit_constructors) {
-  boost::fusion::for_each(bin_float_types, implicit_constructors_test());
-  boost::fusion::for_each(multiprecision_float_types, implicit_constructors_test());
-}
-
-struct assignment_test {
-  template<typename T>
-  void operator()(const T &) const {
+  }
+};
+
+BOOST_AUTO_TEST_CASE(constructors)
+{
+    boost::fusion::for_each(bin_float_types, constructors_test());
+    boost::fusion::for_each(multiprecision_float_types, constructors_test());
+}
+
+struct implicit_constructors_test
+{
+  template<typename T>
+  void operator()(const T&) const
+  {
+    constexpr int m = 3;
+    const autodiff_fvar<T,m> x = 3;
+    const autodiff_fvar<T,m> one = uncast_return(x);
+    const autodiff_fvar<T,m> two_and_a_half = 2.5;
+    BOOST_REQUIRE(static_cast<T>(x) == 3.0);
+    BOOST_REQUIRE(static_cast<T>(one) == 1.0);
+    BOOST_REQUIRE(static_cast<T>(two_and_a_half) == 2.5);
+  }
+};
+
+BOOST_AUTO_TEST_CASE(implicit_constructors)
+{
+    boost::fusion::for_each(bin_float_types, implicit_constructors_test());
+    boost::fusion::for_each(multiprecision_float_types, implicit_constructors_test());
+}
+
+struct assignment_test
+{
+  template<typename T>
+  void operator()(const T&) const
+  {
     constexpr int m = 3;
     constexpr int n = 4;
     constexpr float cx = 10.0;
     constexpr float cy = 10.0;
-    autodiff_fvar<T, m, n> empty; // Uninitialized variable<> may have non-zero values.
+    autodiff_fvar<T,m,n> empty; // Uninitialized variable<> may have non-zero values.
     // Single variable
-    auto x = make_fvar<T, m>(cx);
+    auto x = make_fvar<T,m>(cx);
     empty = static_cast<decltype(empty)>(x); // Test static_cast of single-variable to double-variable type.
-    for (int i = 0; i <= m; ++i)
-      for (int j = 0; j <= n; ++j)
-        if (i==0 && j==0)
-          BOOST_REQUIRE_EQUAL(empty.derivative(i, j), cx);
-        else if (i==1 && j==0)
-          BOOST_REQUIRE_EQUAL(empty.derivative(i, j), 1.0);
-        else
-          BOOST_REQUIRE_EQUAL(empty.derivative(i, j), 0.0);
-    auto y = make_fvar<T, m, n>(cy);
+    for (int i=0 ; i<=m ; ++i)
+        for (int j=0 ; j<=n ; ++j)
+            if (i==0 && j==0)
+                BOOST_REQUIRE(empty.derivative(i,j) == cx);
+            else if (i==1 && j==0)
+                BOOST_REQUIRE(empty.derivative(i,j) == 1.0);
+            else
+                BOOST_REQUIRE(empty.derivative(i,j) == 0.0);
+    auto y = make_fvar<T,m,n>(cy);
     empty = y; // default assignment operator
-    for (int i = 0; i <= m; ++i)
-      for (int j = 0; j <= n; ++j)
-        if (i==0 && j==0)
-          BOOST_REQUIRE_EQUAL(empty.derivative(i, j), cy);
-        else if (i==0 && j==1)
-          BOOST_REQUIRE_EQUAL(empty.derivative(i, j), 1.0);
-        else
-          BOOST_REQUIRE_EQUAL(empty.derivative(i, j), 0.0);
+    for (int i=0 ; i<=m ; ++i)
+        for (int j=0 ; j<=n ; ++j)
+            if (i==0 && j==0)
+                BOOST_REQUIRE(empty.derivative(i,j) == cy);
+            else if (i==0 && j==1)
+                BOOST_REQUIRE(empty.derivative(i,j) == 1.0);
+            else
+                BOOST_REQUIRE(empty.derivative(i,j) == 0.0);
     empty = cx; // set a constant
-    for (int i = 0; i <= m; ++i)
-      for (int j = 0; j <= n; ++j)
-        if (i==0 && j==0)
-          BOOST_REQUIRE_EQUAL(empty.derivative(i, j), cx);
-        else
-          BOOST_REQUIRE_EQUAL(empty.derivative(i, j), 0.0);
-  }
-};
-
-BOOST_AUTO_TEST_CASE(assignment) {
-  boost::fusion::for_each(bin_float_types, assignment_test());
-  boost::fusion::for_each(multiprecision_float_types, assignment_test());
-}
-
-<<<<<<< HEAD
-struct addition_assignment_test {
-=======
+    for (int i=0 ; i<=m ; ++i)
+        for (int j=0 ; j<=n ; ++j)
+            if (i==0 && j==0)
+                BOOST_REQUIRE(empty.derivative(i,j) == cx);
+            else
+                BOOST_REQUIRE(empty.derivative(i,j) == 0.0);
+  }
+};
+
+BOOST_AUTO_TEST_CASE(assignment)
+{
+    boost::fusion::for_each(bin_float_types, assignment_test());
+    boost::fusion::for_each(multiprecision_float_types, assignment_test());
+}
+
 struct ostream_test
 {
   template<typename T>
@@ -238,749 +221,824 @@
 
 struct addition_assignment_test
 {
->>>>>>> 244b3844
-  template<typename T>
-  void operator()(const T &) const {
+  template<typename T>
+  void operator()(const T&) const
+  {
     constexpr int m = 3;
     constexpr int n = 4;
     constexpr float cx = 10.0;
-    auto sum = autodiff_fvar<T, m, n>(); // zero-initialized
+    auto sum = autodiff_fvar<T,m,n>(); // zero-initialized
     // Single variable
-    const auto x = make_fvar<T, m>(cx);
+    const auto x = make_fvar<T,m>(cx);
     sum += x;
-    for (int i = 0; i <= m; ++i)
-      for (int j = 0; j <= n; ++j)
-        if (i==0 && j==0)
-          BOOST_REQUIRE_EQUAL(sum.derivative(i, j), cx);
-        else if (i==1 && j==0)
-          BOOST_REQUIRE_EQUAL(sum.derivative(i, j), 1.0);
-        else
-          BOOST_REQUIRE_EQUAL(sum.derivative(i, j), 0.0);
+    for (int i=0 ; i<=m ; ++i)
+        for (int j=0 ; j<=n ; ++j)
+            if (i==0 && j==0)
+                BOOST_REQUIRE(sum.derivative(i,j) == cx);
+            else if (i==1 && j==0)
+                BOOST_REQUIRE(sum.derivative(i,j) == 1.0);
+            else
+                BOOST_REQUIRE(sum.derivative(i,j) == 0.0);
     // Arithmetic constant
     constexpr float cy = 11.0;
     sum = 0;
     sum += cy;
-    for (int i = 0; i <= m; ++i)
-      for (int j = 0; j <= n; ++j)
-        if (i==0 && j==0)
-          BOOST_REQUIRE_EQUAL(sum.derivative(i, j), cy);
-        else
-          BOOST_REQUIRE_EQUAL(sum.derivative(i, j), 0.0);
-  }
-};
-
-BOOST_AUTO_TEST_CASE(addition_assignment) {
-  boost::fusion::for_each(bin_float_types, addition_assignment_test());
-  boost::fusion::for_each(multiprecision_float_types, addition_assignment_test());
-}
-
-struct subtraction_assignment_test {
-  template<typename T>
-  void operator()(const T &) const {
+    for (int i=0 ; i<=m ; ++i)
+        for (int j=0 ; j<=n ; ++j)
+            if (i==0 && j==0)
+                BOOST_REQUIRE(sum.derivative(i,j) == cy);
+            else
+                BOOST_REQUIRE(sum.derivative(i,j) == 0.0);
+  }
+};
+
+BOOST_AUTO_TEST_CASE(addition_assignment)
+{
+    boost::fusion::for_each(bin_float_types, addition_assignment_test());
+    boost::fusion::for_each(multiprecision_float_types, addition_assignment_test());
+}
+
+struct subtraction_assignment_test
+{
+  template<typename T>
+  void operator()(const T&) const
+  {
     constexpr int m = 3;
     constexpr int n = 4;
     constexpr float cx = 10.0;
-    auto sum = autodiff_fvar<T, m, n>(); // zero-initialized
+    auto sum = autodiff_fvar<T,m,n>(); // zero-initialized
     // Single variable
-    const auto x = make_fvar<T, m>(cx);
+    const auto x = make_fvar<T,m>(cx);
     sum -= x;
-    for (int i = 0; i <= m; ++i)
-      for (int j = 0; j <= n; ++j)
-        if (i==0 && j==0)
-          BOOST_REQUIRE_EQUAL(sum.derivative(i, j), -cx);
-        else if (i==1 && j==0)
-          BOOST_REQUIRE_EQUAL(sum.derivative(i, j), -1.0);
-        else
-          BOOST_REQUIRE_EQUAL(sum.derivative(i, j), 0.0);
+    for (int i=0 ; i<=m ; ++i)
+        for (int j=0 ; j<=n ; ++j)
+            if (i==0 && j==0)
+                BOOST_REQUIRE(sum.derivative(i,j) == -cx);
+            else if (i==1 && j==0)
+                BOOST_REQUIRE(sum.derivative(i,j) == -1.0);
+            else
+                BOOST_REQUIRE(sum.derivative(i,j) == 0.0);
     // Arithmetic constant
     constexpr float cy = 11.0;
     sum = 0;
     sum -= cy;
-    for (int i = 0; i <= m; ++i)
-      for (int j = 0; j <= n; ++j)
-        if (i==0 && j==0)
-          BOOST_REQUIRE_EQUAL(sum.derivative(i, j), -cy);
-        else
-          BOOST_REQUIRE_EQUAL(sum.derivative(i, j), 0.0);
-  }
-};
-
-BOOST_AUTO_TEST_CASE(subtraction_assignment) {
-  boost::fusion::for_each(bin_float_types, subtraction_assignment_test());
-  boost::fusion::for_each(multiprecision_float_types, subtraction_assignment_test());
+    for (int i=0 ; i<=m ; ++i)
+        for (int j=0 ; j<=n ; ++j)
+            if (i==0 && j==0)
+                BOOST_REQUIRE(sum.derivative(i,j) == -cy);
+            else
+                BOOST_REQUIRE(sum.derivative(i,j) == 0.0);
+  }
+};
+
+BOOST_AUTO_TEST_CASE(subtraction_assignment)
+{
+    boost::fusion::for_each(bin_float_types, subtraction_assignment_test());
+    boost::fusion::for_each(multiprecision_float_types, subtraction_assignment_test());
 }
 
 // Try explicit bracing based on feedback. Doesn't add very much except 26 extra lines.
-struct multiplication_assignment_test {
-  template<typename T>
-  void operator()(const T &) const {
+struct multiplication_assignment_test
+{
+  template<typename T>
+  void operator()(const T&) const
+  {
     constexpr int m = 3;
     constexpr int n = 4;
     constexpr float cx = 10.0;
-    auto product = autodiff_fvar<T, m, n>(1); // unit constant
+    auto product = autodiff_fvar<T,m,n>(1); // unit constant
     // Single variable
-    auto x = make_fvar<T, m>(cx);
+    auto x = make_fvar<T,m>(cx);
     product *= x;
-    for (int i = 0; i <= m; ++i) {
-      for (int j = 0; j <= n; ++j) {
-        if (i==0 && j==0) {
-          BOOST_REQUIRE_EQUAL(product.derivative(i, j), cx);
-        } else if (i==1 && j==0) {
-          BOOST_REQUIRE_EQUAL(product.derivative(i, j), 1.0);
-        } else {
-          BOOST_REQUIRE_EQUAL(product.derivative(i, j), 0.0);
+    for (int i=0 ; i<=m ; ++i)
+    {
+        for (int j=0 ; j<=n ; ++j)
+        {
+            if (i==0 && j==0)
+            {
+                BOOST_REQUIRE(product.derivative(i,j) == cx);
+            }
+            else if (i==1 && j==0)
+            {
+                BOOST_REQUIRE(product.derivative(i,j) == 1.0);
+            }
+            else
+            {
+                BOOST_REQUIRE(product.derivative(i,j) == 0.0);
+            }
         }
-      }
     }
     // Arithmetic constant
     constexpr float cy = 11.0;
     product = 1;
     product *= cy;
-    for (int i = 0; i <= m; ++i) {
-      for (int j = 0; j <= n; ++j) {
-        if (i==0 && j==0) {
-          BOOST_REQUIRE_EQUAL(product.derivative(i, j), cy);
-        } else {
-          BOOST_REQUIRE_EQUAL(product.derivative(i, j), 0.0);
+    for (int i=0 ; i<=m ; ++i)
+    {
+        for (int j=0 ; j<=n ; ++j)
+        {
+            if (i==0 && j==0)
+            {
+                BOOST_REQUIRE(product.derivative(i,j) == cy);
+            }
+            else
+            {
+                BOOST_REQUIRE(product.derivative(i,j) == 0.0);
+            }
         }
-      }
     }
     // 0 * inf = nan
-    x = make_fvar<T, m>(0.0);
+    x = make_fvar<T,m>(0.0);
     x *= std::numeric_limits<T>::infinity();
     //std::cout << "x = " << x << std::endl;
-    for (int i = 0; i <= m; ++i) {
-      if (i==0) {
-        BOOST_REQUIRE(boost::math::isnan(static_cast<T>(x))); // Correct
-        //BOOST_REQUIRE_EQUAL(x.derivative(i) , 0.0); // Wrong. See multiply_assign_by_root_type().
-      } else if (i==1) {
-        BOOST_REQUIRE(boost::math::isinf(x.derivative(i)));
-      } else {
-        BOOST_REQUIRE_EQUAL(x.derivative(i), 0.0);
-      }
-    }
-  }
-};
-
-BOOST_AUTO_TEST_CASE(multiplication_assignment) {
-  boost::fusion::for_each(bin_float_types, multiplication_assignment_test());
-  boost::fusion::for_each(multiprecision_float_types, multiplication_assignment_test());
-}
-
-struct division_assignment_test {
-  template<typename T>
-  void operator()(const T &) const {
+    for (int i=0 ; i<=m ; ++i)
+    {
+        if (i==0)
+        {
+            BOOST_REQUIRE(boost::math::isnan(static_cast<T>(x))); // Correct
+            //BOOST_REQUIRE(x.derivative(i) == 0.0); // Wrong. See multiply_assign_by_root_type().
+        }
+        else if (i==1)
+        {
+            BOOST_REQUIRE(boost::math::isinf(x.derivative(i)));
+        }
+        else
+        {
+            BOOST_REQUIRE(x.derivative(i) == 0.0);
+        }
+    }
+  }
+};
+
+BOOST_AUTO_TEST_CASE(multiplication_assignment)
+{
+    boost::fusion::for_each(bin_float_types, multiplication_assignment_test());
+    boost::fusion::for_each(multiprecision_float_types, multiplication_assignment_test());
+}
+
+struct division_assignment_test
+{
+  template<typename T>
+  void operator()(const T&) const
+  {
     constexpr int m = 3;
     constexpr int n = 4;
     constexpr float cx = 16.0;
-    auto quotient = autodiff_fvar<T, m, n>(1); // unit constant
+    auto quotient = autodiff_fvar<T,m,n>(1); // unit constant
     // Single variable
-    const auto x = make_fvar<T, m>(cx);
+    const auto x = make_fvar<T,m>(cx);
     quotient /= x;
-    BOOST_REQUIRE_EQUAL(quotient.derivative(0, 0), 1/cx);
-    BOOST_REQUIRE_EQUAL(quotient.derivative(1, 0), -1/std::pow(cx, 2));
-    BOOST_REQUIRE_EQUAL(quotient.derivative(2, 0), 2/std::pow(cx, 3));
-    BOOST_REQUIRE_EQUAL(quotient.derivative(3, 0), -6/std::pow(cx, 4));
-    for (int i = 0; i <= m; ++i)
-      for (int j = 1; j <= n; ++j)
-        BOOST_REQUIRE_EQUAL(quotient.derivative(i, j), 0.0);
+    BOOST_REQUIRE(quotient.derivative(0,0) == 1/cx);
+    BOOST_REQUIRE(quotient.derivative(1,0) == -1/std::pow(cx,2));
+    BOOST_REQUIRE(quotient.derivative(2,0) == 2/std::pow(cx,3));
+    BOOST_REQUIRE(quotient.derivative(3,0) == -6/std::pow(cx,4));
+    for (int i=0 ; i<=m ; ++i)
+        for (int j=1 ; j<=n ; ++j)
+            BOOST_REQUIRE(quotient.derivative(i,j) == 0.0);
     // Arithmetic constant
     constexpr float cy = 32.0;
     quotient = 1;
     quotient /= cy;
-    for (int i = 0; i <= m; ++i)
-      for (int j = 0; j <= n; ++j)
-        if (i==0 && j==0)
-          BOOST_REQUIRE_EQUAL(quotient.derivative(i, j), 1/cy);
-        else
-          BOOST_REQUIRE_EQUAL(quotient.derivative(i, j), 0.0);
-  }
-};
-
-BOOST_AUTO_TEST_CASE(division_assignment) {
-  boost::fusion::for_each(bin_float_types, division_assignment_test());
-  boost::fusion::for_each(multiprecision_float_types, division_assignment_test());
-}
-
-struct unary_signs_test {
-  template<typename T>
-  void operator()(const T &) const {
+    for (int i=0 ; i<=m ; ++i)
+        for (int j=0 ; j<=n ; ++j)
+            if (i==0 && j==0)
+                BOOST_REQUIRE(quotient.derivative(i,j) == 1/cy);
+            else
+                BOOST_REQUIRE(quotient.derivative(i,j) == 0.0);
+  }
+};
+
+BOOST_AUTO_TEST_CASE(division_assignment)
+{
+    boost::fusion::for_each(bin_float_types, division_assignment_test());
+    boost::fusion::for_each(multiprecision_float_types, division_assignment_test());
+}
+
+struct unary_signs_test
+{
+  template<typename T>
+  void operator()(const T&) const
+  {
     constexpr int m = 3;
     constexpr int n = 4;
     constexpr float cx = 16.0;
-    autodiff_fvar<T, m, n> lhs;
+    autodiff_fvar<T,m,n> lhs;
     // Single variable
-    const auto x = make_fvar<T, m>(cx);
+    const auto x = make_fvar<T,m>(cx);
     lhs = static_cast<decltype(lhs)>(-x);
-    for (int i = 0; i <= m; ++i)
-      for (int j = 0; j <= n; ++j)
-        if (i==0 && j==0)
-          BOOST_REQUIRE_EQUAL(lhs.derivative(i, j), -cx);
-        else if (i==1 && j==0)
-          BOOST_REQUIRE_EQUAL(lhs.derivative(i, j), -1.0);
-        else
-          BOOST_REQUIRE_EQUAL(lhs.derivative(i, j), 0.0);
+    for (int i=0 ; i<=m ; ++i)
+        for (int j=0 ; j<=n ; ++j)
+            if (i==0 && j==0)
+                BOOST_REQUIRE(lhs.derivative(i,j) == -cx);
+            else if (i==1 && j==0)
+                BOOST_REQUIRE(lhs.derivative(i,j) == -1.0);
+            else
+                BOOST_REQUIRE(lhs.derivative(i,j) == 0.0);
     lhs = static_cast<decltype(lhs)>(+x);
-    for (int i = 0; i <= m; ++i)
-      for (int j = 0; j <= n; ++j)
-        if (i==0 && j==0)
-          BOOST_REQUIRE_EQUAL(lhs.derivative(i, j), cx);
-        else if (i==1 && j==0)
-          BOOST_REQUIRE_EQUAL(lhs.derivative(i, j), 1.0);
-        else
-          BOOST_REQUIRE_EQUAL(lhs.derivative(i, j), 0.0);
-  }
-};
-
-BOOST_AUTO_TEST_CASE(unary_signs) {
-  boost::fusion::for_each(bin_float_types, unary_signs_test());
-  boost::fusion::for_each(multiprecision_float_types, unary_signs_test());
+    for (int i=0 ; i<=m ; ++i)
+        for (int j=0 ; j<=n ; ++j)
+            if (i==0 && j==0)
+                BOOST_REQUIRE(lhs.derivative(i,j) == cx);
+            else if (i==1 && j==0)
+                BOOST_REQUIRE(lhs.derivative(i,j) == 1.0);
+            else
+                BOOST_REQUIRE(lhs.derivative(i,j) == 0.0);
+  }
+};
+
+BOOST_AUTO_TEST_CASE(unary_signs)
+{
+    boost::fusion::for_each(bin_float_types, unary_signs_test());
+    boost::fusion::for_each(multiprecision_float_types, unary_signs_test());
 }
 
 // TODO 3 tests for 3 operator+() definitions.
 
-struct cast_double_test {
-  template<typename T>
-  void operator()(const T &) const {
+struct cast_double_test
+{
+  template<typename T>
+  void operator()(const T&) const
+  {
     constexpr float ca = 13.0;
     constexpr int i = 12;
     constexpr int m = 3;
-    const auto x = make_fvar<T, m>(ca);
-    BOOST_REQUIRE_LT(i, x);
-    BOOST_REQUIRE_EQUAL(i*x, i*ca);
-  }
-};
-
-BOOST_AUTO_TEST_CASE(cast_double) {
-  boost::fusion::for_each(bin_float_types, cast_double_test());
-  boost::fusion::for_each(multiprecision_float_types, cast_double_test());
-}
-
-struct int_double_casting_test {
-  template<typename T>
-  void operator()(const T &) const {
+    const auto x = make_fvar<T,m>(ca);
+    BOOST_REQUIRE(i < x);
+    BOOST_REQUIRE(i*x == i*ca);
+  }
+};
+
+BOOST_AUTO_TEST_CASE(cast_double)
+{
+    boost::fusion::for_each(bin_float_types, cast_double_test());
+    boost::fusion::for_each(multiprecision_float_types, cast_double_test());
+}
+
+struct int_double_casting_test
+{
+  template<typename T>
+  void operator()(const T&) const
+  {
     constexpr float ca = 3.0;
-    const auto x0 = make_fvar<T, 0>(ca);
-    BOOST_REQUIRE_EQUAL(static_cast<T>(x0), ca);
-    const auto x1 = make_fvar<T, 1>(ca);
-    BOOST_REQUIRE_EQUAL(static_cast<T>(x1), ca);
-    const auto x2 = make_fvar<T, 2>(ca);
-    BOOST_REQUIRE_EQUAL(static_cast<T>(x2), ca);
-  }
-};
-
-BOOST_AUTO_TEST_CASE(int_double_casting) {
-  boost::fusion::for_each(bin_float_types, int_double_casting_test());
-  boost::fusion::for_each(multiprecision_float_types, int_double_casting_test());
-}
-
-struct scalar_addition_test {
-  template<typename T>
-  void operator()(const T &) const {
+    const auto x0 = make_fvar<T,0>(ca);
+    BOOST_REQUIRE(static_cast<T>(x0) == ca);
+    const auto x1 = make_fvar<T,1>(ca);
+    BOOST_REQUIRE(static_cast<T>(x1) == ca);
+    const auto x2 = make_fvar<T,2>(ca);
+    BOOST_REQUIRE(static_cast<T>(x2) == ca);
+  }
+};
+
+BOOST_AUTO_TEST_CASE(int_double_casting)
+{
+    boost::fusion::for_each(bin_float_types, int_double_casting_test());
+    boost::fusion::for_each(multiprecision_float_types, int_double_casting_test());
+}
+
+struct scalar_addition_test
+{
+  template<typename T>
+  void operator()(const T&) const
+  {
     constexpr float ca = 3.0;
     constexpr float cb = 4.0;
-    const auto sum0 = autodiff_fvar<T, 0>(ca) + autodiff_fvar<T, 0>(cb);
-    BOOST_REQUIRE_EQUAL(ca + cb, static_cast<T>(sum0));
-    const auto sum1 = autodiff_fvar<T, 0>(ca) + cb;
-    BOOST_REQUIRE_EQUAL(ca + cb, static_cast<T>(sum1));
-    const auto sum2 = ca + autodiff_fvar<T, 0>(cb);
-    BOOST_REQUIRE_EQUAL(ca + cb, static_cast<T>(sum2));
-  }
-};
-
-BOOST_AUTO_TEST_CASE(scalar_addition) {
-  boost::fusion::for_each(bin_float_types, scalar_addition_test());
-  boost::fusion::for_each(multiprecision_float_types, scalar_addition_test());
-}
-
-struct power8_test {
-  template<typename T>
-  void operator()(const T &) const {
+    const auto sum0 = autodiff_fvar<T,0>(ca) + autodiff_fvar<T,0>(cb);
+    BOOST_REQUIRE(ca+cb == static_cast<T>(sum0));
+    const auto sum1 = autodiff_fvar<T,0>(ca) + cb;
+    BOOST_REQUIRE(ca+cb == static_cast<T>(sum1));
+    const auto sum2 = ca + autodiff_fvar<T,0>(cb);
+    BOOST_REQUIRE(ca+cb == static_cast<T>(sum2));
+  }
+};
+
+BOOST_AUTO_TEST_CASE(scalar_addition)
+{
+    boost::fusion::for_each(bin_float_types, scalar_addition_test());
+    boost::fusion::for_each(multiprecision_float_types, scalar_addition_test());
+}
+
+struct power8_test
+{
+  template<typename T>
+  void operator()(const T&) const
+  {
     constexpr int n = 8;
     constexpr float ca = 3.0;
-    auto x = make_fvar<T, n>(ca);
+    auto x = make_fvar<T,n>(ca);
     // Test operator*=()
     x *= x;
     x *= x;
     x *= x;
     const T power_factorial = boost::math::factorial<T>(n);
-    for (int i = 0; i <= n; ++i)
-      BOOST_CHECK(static_cast<T>(x.derivative(i))==
-          static_cast<T>(power_factorial/boost::math::factorial<T>(n - i)*std::pow(ca, n - i)));
-    x = make_fvar<T, n>(ca);
+    for (int i=0 ; i<=n ; ++i)
+        BOOST_CHECK(static_cast<T>(x.derivative(i)) == static_cast<T>(power_factorial/boost::math::factorial<T>(n-i)*std::pow(ca,n-i)));
+    x = make_fvar<T,n>(ca);
     // Test operator*()
-    x = x*x*x*x*x*x*x*x;
-    for (int i = 0; i <= n; ++i)
-      BOOST_REQUIRE_EQUAL(x.derivative(i), power_factorial/boost::math::factorial<T>(n - i)*std::pow(ca, n - i));
-  }
-};
-
-BOOST_AUTO_TEST_CASE(power8) {
-  boost::fusion::for_each(bin_float_types, power8_test());
-  boost::fusion::for_each(multiprecision_float_types, power8_test());
-}
-
-struct dim1_multiplication_test {
-  template<typename T>
-  void operator()(const T &) const {
+    x = x*x*x*x * x*x*x*x;
+    for (int i=0 ; i<=n ; ++i)
+        BOOST_REQUIRE(x.derivative(i) == power_factorial/boost::math::factorial<T>(n-i)*std::pow(ca,n-i));
+  }
+};
+
+BOOST_AUTO_TEST_CASE(power8)
+{
+    boost::fusion::for_each(bin_float_types, power8_test());
+    boost::fusion::for_each(multiprecision_float_types, power8_test());
+}
+
+struct dim1_multiplication_test
+{
+  template<typename T>
+  void operator()(const T&) const
+  {
     constexpr int m = 2;
     constexpr int n = 3;
     constexpr float cy = 4.0;
-    auto y0 = make_fvar<T, m>(cy);
-    auto y = make_fvar<T, n>(cy);
+    auto y0 = make_fvar<T,m>(cy);
+    auto y  = make_fvar<T,n>(cy);
     y *= y0;
-    BOOST_REQUIRE_EQUAL(y.derivative(0), cy*cy);
-    BOOST_REQUIRE_EQUAL(y.derivative(1), 2*cy);
-    BOOST_REQUIRE_EQUAL(y.derivative(2), 2.0);
-    BOOST_REQUIRE_EQUAL(y.derivative(3), 0.0);
-    y = y*cy;
-    BOOST_REQUIRE_EQUAL(y.derivative(0), cy*cy*cy);
-    BOOST_REQUIRE_EQUAL(y.derivative(1), 2*cy*cy);
-    BOOST_REQUIRE_EQUAL(y.derivative(2), 2.0*cy);
-    BOOST_REQUIRE_EQUAL(y.derivative(3), 0.0);
-  }
-};
-
-BOOST_AUTO_TEST_CASE(dim1_multiplication) {
-  boost::fusion::for_each(bin_float_types, dim1_multiplication_test());
-  boost::fusion::for_each(multiprecision_float_types, dim1_multiplication_test());
-}
-
-struct dim1and2_multiplication_test {
-  template<typename T>
-  void operator()(const T &) const {
+    BOOST_REQUIRE(y.derivative(0) == cy*cy);
+    BOOST_REQUIRE(y.derivative(1) == 2*cy);
+    BOOST_REQUIRE(y.derivative(2) == 2.0);
+    BOOST_REQUIRE(y.derivative(3) == 0.0);
+    y = y * cy;
+    BOOST_REQUIRE(y.derivative(0) == cy*cy*cy);
+    BOOST_REQUIRE(y.derivative(1) == 2*cy*cy);
+    BOOST_REQUIRE(y.derivative(2) == 2.0*cy);
+    BOOST_REQUIRE(y.derivative(3) == 0.0);
+  }
+};
+
+BOOST_AUTO_TEST_CASE(dim1_multiplication)
+{
+    boost::fusion::for_each(bin_float_types, dim1_multiplication_test());
+    boost::fusion::for_each(multiprecision_float_types, dim1_multiplication_test());
+}
+
+struct dim1and2_multiplication_test
+{
+  template<typename T>
+  void operator()(const T&) const
+  {
     constexpr int m = 2;
     constexpr int n = 3;
     constexpr float cx = 3.0;
     constexpr float cy = 4.0;
-    auto x = make_fvar<T, m>(cx);
-    auto y = make_fvar<T, m, n>(cy);
+    auto x = make_fvar<T,m>(cx);
+    auto y = make_fvar<T,m,n>(cy);
     y *= x;
-    BOOST_REQUIRE_EQUAL(y.derivative(0, 0), cx*cy);
-    BOOST_REQUIRE_EQUAL(y.derivative(0, 1), cx);
-    BOOST_REQUIRE_EQUAL(y.derivative(1, 0), cy);
-    BOOST_REQUIRE_EQUAL(y.derivative(1, 1), 1.0);
-    for (int i = 1; i < m; ++i)
-      for (int j = 1; j < n; ++j)
-        if (i==1 && j==1)
-          BOOST_REQUIRE_EQUAL(y.derivative(i, j), 1.0);
-        else
-          BOOST_REQUIRE_EQUAL(y.derivative(i, j), 0.0);
-  }
-};
-
-BOOST_AUTO_TEST_CASE(dim1and2_multiplication) {
-  boost::fusion::for_each(bin_float_types, dim1and2_multiplication_test());
-  boost::fusion::for_each(multiprecision_float_types, dim1and2_multiplication_test());
-}
-
-struct dim2_addition_test {
-  template<typename T>
-  void operator()(const T &) const {
+    BOOST_REQUIRE(y.derivative(0,0) == cx*cy);
+    BOOST_REQUIRE(y.derivative(0,1) == cx);
+    BOOST_REQUIRE(y.derivative(1,0) == cy);
+    BOOST_REQUIRE(y.derivative(1,1) == 1.0);
+    for (int i=1 ; i<m ; ++i)
+        for (int j=1 ; j<n ; ++j)
+            if (i==1 && j==1)
+                BOOST_REQUIRE(y.derivative(i,j) == 1.0);
+            else
+                BOOST_REQUIRE(y.derivative(i,j) == 0.0);
+  }
+};
+
+BOOST_AUTO_TEST_CASE(dim1and2_multiplication)
+{
+    boost::fusion::for_each(bin_float_types, dim1and2_multiplication_test());
+    boost::fusion::for_each(multiprecision_float_types, dim1and2_multiplication_test());
+}
+
+struct dim2_addition_test
+{
+  template<typename T>
+  void operator()(const T&) const
+  {
     constexpr int m = 2;
     constexpr int n = 3;
     constexpr float cx = 3.0;
-    const auto x = make_fvar<T, m>(cx);
-    BOOST_REQUIRE_EQUAL(x.derivative(0), cx);
-    BOOST_REQUIRE_EQUAL(x.derivative(1), 1.0);
-    BOOST_REQUIRE_EQUAL(x.derivative(2), 0.0);
+    const auto x = make_fvar<T,m>(cx);
+    BOOST_REQUIRE(x.derivative(0) == cx);
+    BOOST_REQUIRE(x.derivative(1) == 1.0);
+    BOOST_REQUIRE(x.derivative(2) == 0.0);
     constexpr float cy = 4.0;
-    const auto y = make_fvar<T, m, n>(cy);
-    BOOST_REQUIRE_EQUAL(static_cast<T>(y.derivative(0)), cy);
-    BOOST_REQUIRE_EQUAL(static_cast<T>(y.derivative(1)), 0.0); // partial of y w.r.t. x.
-
-    BOOST_REQUIRE_EQUAL(y.derivative(0, 0), cy);
-    BOOST_REQUIRE_EQUAL(y.derivative(0, 1), 1.0);
-    BOOST_REQUIRE_EQUAL(y.derivative(1, 0), 0.0);
-    BOOST_REQUIRE_EQUAL(y.derivative(1, 1), 0.0);
+    const auto y = make_fvar<T,m,n>(cy);
+    BOOST_REQUIRE(static_cast<T>(y.derivative(0)) == cy);
+    BOOST_REQUIRE(static_cast<T>(y.derivative(1)) == 0.0); // partial of y w.r.t. x.
+
+    BOOST_REQUIRE(y.derivative(0,0) == cy);
+    BOOST_REQUIRE(y.derivative(0,1) == 1.0);
+    BOOST_REQUIRE(y.derivative(1,0) == 0.0);
+    BOOST_REQUIRE(y.derivative(1,1) == 0.0);
     const auto z = x + y;
-    BOOST_REQUIRE_EQUAL(z.derivative(0, 0), cx + cy);
-    BOOST_REQUIRE_EQUAL(z.derivative(0, 1), 1.0);
-    BOOST_REQUIRE_EQUAL(z.derivative(1, 0), 1.0);
-    BOOST_REQUIRE_EQUAL(z.derivative(1, 1), 0.0);
+    BOOST_REQUIRE(z.derivative(0,0) == cx + cy);
+    BOOST_REQUIRE(z.derivative(0,1) == 1.0);
+    BOOST_REQUIRE(z.derivative(1,0) == 1.0);
+    BOOST_REQUIRE(z.derivative(1,1) == 0.0);
     // The following 4 are unnecessarily more expensive than the previous 4.
-    BOOST_REQUIRE_EQUAL(z.derivative(0).derivative(0), cx + cy);
-    BOOST_REQUIRE_EQUAL(z.derivative(0).derivative(1), 1.0);
-    BOOST_REQUIRE_EQUAL(z.derivative(1).derivative(0), 1.0);
-    BOOST_REQUIRE_EQUAL(z.derivative(1).derivative(1), 0.0);
-  }
-};
-
-BOOST_AUTO_TEST_CASE(dim2_addition) {
-  boost::fusion::for_each(bin_float_types, dim2_addition_test());
-  boost::fusion::for_each(multiprecision_float_types, dim2_addition_test());
-}
-
-struct dim2_multiplication_test {
-  template<typename T>
-  void operator()(const T &) const {
+    BOOST_REQUIRE(z.derivative(0).derivative(0) == cx + cy);
+    BOOST_REQUIRE(z.derivative(0).derivative(1) == 1.0);
+    BOOST_REQUIRE(z.derivative(1).derivative(0) == 1.0);
+    BOOST_REQUIRE(z.derivative(1).derivative(1) == 0.0);
+  }
+};
+
+BOOST_AUTO_TEST_CASE(dim2_addition)
+{
+    boost::fusion::for_each(bin_float_types, dim2_addition_test());
+    boost::fusion::for_each(multiprecision_float_types, dim2_addition_test());
+}
+
+struct dim2_multiplication_test
+{
+  template<typename T>
+  void operator()(const T&) const
+  {
     constexpr int m = 3;
     constexpr int n = 4;
     constexpr float cx = 6.0;
-    const auto x = make_fvar<T, m>(cx);
+    const auto x = make_fvar<T,m>(cx);
     constexpr float cy = 5.0;
-    const auto y = make_fvar<T, 0, n>(cy);
-    const auto z = x*x*y*y*y;
-    BOOST_REQUIRE_EQUAL(z.derivative(0, 0), cx*cx*cy*cy*cy); // x^2 * y^3
-    BOOST_REQUIRE_EQUAL(z.derivative(0, 1), cx*cx*3*cy*cy); // x^2 * 3y^2
-    BOOST_REQUIRE_EQUAL(z.derivative(0, 2), cx*cx*6*cy); // x^2 * 6y
-    BOOST_REQUIRE_EQUAL(z.derivative(0, 3), cx*cx*6); // x^2 * 6
-    BOOST_REQUIRE_EQUAL(z.derivative(0, 4), 0.0); // x^2 * 0
-    BOOST_REQUIRE_EQUAL(z.derivative(1, 0), 2*cx*cy*cy*cy); // 2x * y^3
-    BOOST_REQUIRE_EQUAL(z.derivative(1, 1), 2*cx*3*cy*cy); // 2x * 3y^2
-    BOOST_REQUIRE_EQUAL(z.derivative(1, 2), 2*cx*6*cy); // 2x * 6y
-    BOOST_REQUIRE_EQUAL(z.derivative(1, 3), 2*cx*6); // 2x * 6
-    BOOST_REQUIRE_EQUAL(z.derivative(1, 4), 0.0); // 2x * 0
-    BOOST_REQUIRE_EQUAL(z.derivative(2, 0), 2*cy*cy*cy); // 2 * y^3
-    BOOST_REQUIRE_EQUAL(z.derivative(2, 1), 2*3*cy*cy); // 2 * 3y^2
-    BOOST_REQUIRE_EQUAL(z.derivative(2, 2), 2*6*cy); // 2 * 6y
-    BOOST_REQUIRE_EQUAL(z.derivative(2, 3), 2*6); // 2 * 6
-    BOOST_REQUIRE_EQUAL(z.derivative(2, 4), 0.0); // 2 * 0
-    BOOST_REQUIRE_EQUAL(z.derivative(3, 0), 0.0); // 0 * y^3
-    BOOST_REQUIRE_EQUAL(z.derivative(3, 1), 0.0); // 0 * 3y^2
-    BOOST_REQUIRE_EQUAL(z.derivative(3, 2), 0.0); // 0 * 6y
-    BOOST_REQUIRE_EQUAL(z.derivative(3, 3), 0.0); // 0 * 6
-    BOOST_REQUIRE_EQUAL(z.derivative(3, 4), 0.0); // 0 * 0
-  }
-};
-
-BOOST_AUTO_TEST_CASE(dim2_multiplication) {
-  boost::fusion::for_each(bin_float_types, dim2_multiplication_test());
-  boost::fusion::for_each(multiprecision_float_types, dim2_multiplication_test());
-}
-
-struct dim2_multiplication_and_subtraction_test {
-  template<typename T>
-  void operator()(const T &) const {
+    const auto y = make_fvar<T,0,n>(cy);
+    const auto z = x*x * y*y*y;
+    BOOST_REQUIRE(z.derivative(0,0) == cx*cx * cy*cy*cy); // x^2 * y^3
+    BOOST_REQUIRE(z.derivative(0,1) == cx*cx * 3*cy*cy); // x^2 * 3y^2
+    BOOST_REQUIRE(z.derivative(0,2) == cx*cx * 6*cy); // x^2 * 6y
+    BOOST_REQUIRE(z.derivative(0,3) == cx*cx * 6); // x^2 * 6
+    BOOST_REQUIRE(z.derivative(0,4) == 0.0); // x^2 * 0
+    BOOST_REQUIRE(z.derivative(1,0) == 2*cx * cy*cy*cy); // 2x * y^3
+    BOOST_REQUIRE(z.derivative(1,1) == 2*cx * 3*cy*cy); // 2x * 3y^2
+    BOOST_REQUIRE(z.derivative(1,2) == 2*cx * 6*cy); // 2x * 6y
+    BOOST_REQUIRE(z.derivative(1,3) == 2*cx * 6); // 2x * 6
+    BOOST_REQUIRE(z.derivative(1,4) == 0.0); // 2x * 0
+    BOOST_REQUIRE(z.derivative(2,0) == 2 * cy*cy*cy); // 2 * y^3
+    BOOST_REQUIRE(z.derivative(2,1) == 2 * 3*cy*cy); // 2 * 3y^2
+    BOOST_REQUIRE(z.derivative(2,2) == 2 * 6*cy); // 2 * 6y
+    BOOST_REQUIRE(z.derivative(2,3) == 2 * 6); // 2 * 6
+    BOOST_REQUIRE(z.derivative(2,4) == 0.0); // 2 * 0
+    BOOST_REQUIRE(z.derivative(3,0) == 0.0); // 0 * y^3
+    BOOST_REQUIRE(z.derivative(3,1) == 0.0); // 0 * 3y^2
+    BOOST_REQUIRE(z.derivative(3,2) == 0.0); // 0 * 6y
+    BOOST_REQUIRE(z.derivative(3,3) == 0.0); // 0 * 6
+    BOOST_REQUIRE(z.derivative(3,4) == 0.0); // 0 * 0
+  }
+};
+
+BOOST_AUTO_TEST_CASE(dim2_multiplication)
+{
+    boost::fusion::for_each(bin_float_types, dim2_multiplication_test());
+    boost::fusion::for_each(multiprecision_float_types, dim2_multiplication_test());
+}
+
+struct dim2_multiplication_and_subtraction_test
+{
+  template<typename T>
+  void operator()(const T&) const
+  {
     constexpr int m = 3;
     constexpr int n = 4;
     constexpr float cx = 6.0;
-    const auto x = make_fvar<T, m>(cx);
+    const auto x = make_fvar<T,m>(cx);
     constexpr float cy = 5.0;
-    const auto y = make_fvar<T, 0, n>(cy);
+    const auto y = make_fvar<T,0,n>(cy);
     const auto z = x*x - y*y;
-    BOOST_REQUIRE_EQUAL(z.derivative(0, 0), cx*cx - cy*cy);
-    BOOST_REQUIRE_EQUAL(z.derivative(0, 1), -2*cy);
-    BOOST_REQUIRE_EQUAL(z.derivative(0, 2), -2.0);
-    BOOST_REQUIRE_EQUAL(z.derivative(0, 3), 0.0);
-    BOOST_REQUIRE_EQUAL(z.derivative(0, 4), 0.0);
-    BOOST_REQUIRE_EQUAL(z.derivative(1, 0), 2*cx);
-    BOOST_REQUIRE_EQUAL(z.derivative(2, 0), 2.0);
-    for (int i = 1; i <= m; ++i)
-      for (int j = 1; j <= n; ++j)
-        BOOST_REQUIRE_EQUAL(z.derivative(i, j), 0.0);
-  }
-};
-
-BOOST_AUTO_TEST_CASE(dim2_multiplication_and_subtraction) {
-  boost::fusion::for_each(bin_float_types, dim2_multiplication_and_subtraction_test());
-  boost::fusion::for_each(multiprecision_float_types, dim2_multiplication_and_subtraction_test());
-}
-
-struct inverse_test {
-  template<typename T>
-  void operator()(const T &) const {
+    BOOST_REQUIRE(z.derivative(0,0) == cx*cx - cy*cy);
+    BOOST_REQUIRE(z.derivative(0,1) == -2*cy);
+    BOOST_REQUIRE(z.derivative(0,2) == -2.0);
+    BOOST_REQUIRE(z.derivative(0,3) == 0.0);
+    BOOST_REQUIRE(z.derivative(0,4) == 0.0);
+    BOOST_REQUIRE(z.derivative(1,0) == 2*cx);
+    BOOST_REQUIRE(z.derivative(2,0) == 2.0);
+    for (int i=1 ; i<=m ; ++i)
+        for (int j=1 ; j<=n ; ++j)
+            BOOST_REQUIRE(z.derivative(i,j) == 0.0);
+  }
+};
+
+BOOST_AUTO_TEST_CASE(dim2_multiplication_and_subtraction)
+{
+    boost::fusion::for_each(bin_float_types, dim2_multiplication_and_subtraction_test());
+    boost::fusion::for_each(multiprecision_float_types, dim2_multiplication_and_subtraction_test());
+}
+
+struct inverse_test
+{
+  template<typename T>
+  void operator()(const T&) const
+  {
     constexpr int m = 3;
     constexpr float cx = 4.0;
-    const auto x = make_fvar<T, m>(cx);
+    const auto x = make_fvar<T,m>(cx);
     const auto xinv = x.inverse();
-    BOOST_REQUIRE_EQUAL(xinv.derivative(0), 1/cx);
-    BOOST_REQUIRE_EQUAL(xinv.derivative(1), -1/std::pow(cx, 2));
-    BOOST_REQUIRE_EQUAL(xinv.derivative(2), 2/std::pow(cx, 3));
-    BOOST_REQUIRE_EQUAL(xinv.derivative(3), -6/std::pow(cx, 4));
-    const auto zero = make_fvar<T, m>(0);
+    BOOST_REQUIRE(xinv.derivative(0) == 1/cx);
+    BOOST_REQUIRE(xinv.derivative(1) == -1/std::pow(cx,2));
+    BOOST_REQUIRE(xinv.derivative(2) == 2/std::pow(cx,3));
+    BOOST_REQUIRE(xinv.derivative(3) == -6/std::pow(cx,4));
+    const auto zero = make_fvar<T,m>(0);
     const auto inf = zero.inverse();
-    for (int i = 0; i <= m; ++i)
-      BOOST_REQUIRE_EQUAL(inf.derivative(i), (i & 1 ? -1 : 1)*std::numeric_limits<T>::infinity());
-  }
-};
-
-BOOST_AUTO_TEST_CASE(inverse) {
-  boost::fusion::for_each(bin_float_types, inverse_test());
-  boost::fusion::for_each(multiprecision_float_types, inverse_test());
-}
-
-struct division_test {
-  template<typename T>
-  void operator()(const T &) const {
+    for (int i=0 ; i<=m ; ++i)
+        BOOST_REQUIRE(inf.derivative(i) == (i&1?-1:1)*std::numeric_limits<T>::infinity());
+  }
+};
+
+BOOST_AUTO_TEST_CASE(inverse)
+{
+    boost::fusion::for_each(bin_float_types, inverse_test());
+    boost::fusion::for_each(multiprecision_float_types, inverse_test());
+}
+
+struct division_test
+{
+  template<typename T>
+  void operator()(const T&) const
+  {
     constexpr int m = 3;
     constexpr int n = 4;
     constexpr float cx = 16.0;
-    auto x = make_fvar<T, m>(cx);
+    auto x = make_fvar<T,m>(cx);
     constexpr float cy = 4.0;
-    auto y = make_fvar<T, 1, n>(cy);
-    auto z = x*x/(y*y);
-    BOOST_REQUIRE_EQUAL(z.derivative(0, 0), cx*cx/(cy*cy)); // x^2 * y^-2
-    BOOST_REQUIRE_EQUAL(z.derivative(0, 1), cx*cx*(-2)*std::pow(cy, -3));
-    BOOST_REQUIRE_EQUAL(z.derivative(0, 2), cx*cx*(6)*std::pow(cy, -4));
-    BOOST_REQUIRE_EQUAL(z.derivative(0, 3), cx*cx*(-24)*std::pow(cy, -5));
-    BOOST_REQUIRE_EQUAL(z.derivative(0, 4), cx*cx*(120)*std::pow(cy, -6));
-    BOOST_REQUIRE_EQUAL(z.derivative(1, 0), 2*cx/(cy*cy));
-    BOOST_REQUIRE_EQUAL(z.derivative(1, 1), 2*cx*(-2)*std::pow(cy, -3));
-    BOOST_REQUIRE_EQUAL(z.derivative(1, 2), 2*cx*(6)*std::pow(cy, -4));
-    BOOST_REQUIRE_EQUAL(z.derivative(1, 3), 2*cx*(-24)*std::pow(cy, -5));
-    BOOST_REQUIRE_EQUAL(z.derivative(1, 4), 2*cx*(120)*std::pow(cy, -6));
-    BOOST_REQUIRE_EQUAL(z.derivative(2, 0), 2/(cy*cy));
-    BOOST_REQUIRE_EQUAL(z.derivative(2, 1), 2*(-2)*std::pow(cy, -3));
-    BOOST_REQUIRE_EQUAL(z.derivative(2, 2), 2*(6)*std::pow(cy, -4));
-    BOOST_REQUIRE_EQUAL(z.derivative(2, 3), 2*(-24)*std::pow(cy, -5));
-    BOOST_REQUIRE_EQUAL(z.derivative(2, 4), 2*(120)*std::pow(cy, -6));
-    for (int j = 0; j <= n; ++j)
-      BOOST_REQUIRE_EQUAL(z.derivative(3, j), 0.0);
-
-    auto x1 = make_fvar<T, m>(cx);
+    auto y = make_fvar<T,1,n>(cy);
+    auto z = x*x / (y*y);
+    BOOST_REQUIRE(z.derivative(0,0) == cx*cx / (cy*cy)); // x^2 * y^-2
+    BOOST_REQUIRE(z.derivative(0,1) == cx*cx * (-2)*std::pow(cy,-3));
+    BOOST_REQUIRE(z.derivative(0,2) == cx*cx * (6)*std::pow(cy,-4));
+    BOOST_REQUIRE(z.derivative(0,3) == cx*cx * (-24)*std::pow(cy,-5));
+    BOOST_REQUIRE(z.derivative(0,4) == cx*cx * (120)*std::pow(cy,-6));
+    BOOST_REQUIRE(z.derivative(1,0) == 2*cx / (cy*cy));
+    BOOST_REQUIRE(z.derivative(1,1) == 2*cx * (-2)*std::pow(cy,-3));
+    BOOST_REQUIRE(z.derivative(1,2) == 2*cx * (6)*std::pow(cy,-4));
+    BOOST_REQUIRE(z.derivative(1,3) == 2*cx * (-24)*std::pow(cy,-5));
+    BOOST_REQUIRE(z.derivative(1,4) == 2*cx * (120)*std::pow(cy,-6));
+    BOOST_REQUIRE(z.derivative(2,0) == 2 / (cy*cy));
+    BOOST_REQUIRE(z.derivative(2,1) == 2 * (-2)*std::pow(cy,-3));
+    BOOST_REQUIRE(z.derivative(2,2) == 2 * (6)*std::pow(cy,-4));
+    BOOST_REQUIRE(z.derivative(2,3) == 2 * (-24)*std::pow(cy,-5));
+    BOOST_REQUIRE(z.derivative(2,4) == 2 * (120)*std::pow(cy,-6));
+    for (int j=0 ; j<=n ; ++j)
+        BOOST_REQUIRE(z.derivative(3,j) == 0.0);
+
+    auto x1 = make_fvar<T,m>(cx);
     auto z1 = x1/cy;
-    BOOST_REQUIRE_EQUAL(z1.derivative(0), cx/cy);
-    BOOST_REQUIRE_EQUAL(z1.derivative(1), 1/cy);
-    BOOST_REQUIRE_EQUAL(z1.derivative(2), 0.0);
-    BOOST_REQUIRE_EQUAL(z1.derivative(3), 0.0);
-    auto y2 = make_fvar<T, m, n>(cy);
+    BOOST_REQUIRE(z1.derivative(0) == cx/cy);
+    BOOST_REQUIRE(z1.derivative(1) == 1/cy);
+    BOOST_REQUIRE(z1.derivative(2) == 0.0);
+    BOOST_REQUIRE(z1.derivative(3) == 0.0);
+    auto y2 = make_fvar<T,m,n>(cy);
     auto z2 = cx/y2;
-    BOOST_REQUIRE_EQUAL(z2.derivative(0, 0), cx/cy);
-    BOOST_REQUIRE_EQUAL(z2.derivative(0, 1), -cx/std::pow(cy, 2));
-    BOOST_REQUIRE_EQUAL(z2.derivative(0, 2), 2*cx/std::pow(cy, 3));
-    BOOST_REQUIRE_EQUAL(z2.derivative(0, 3), -6*cx/std::pow(cy, 4));
-    BOOST_REQUIRE_EQUAL(z2.derivative(0, 4), 24*cx/std::pow(cy, 5));
-    for (int i = 1; i <= m; ++i)
-      for (int j = 0; j <= n; ++j)
-        BOOST_REQUIRE_EQUAL(z2.derivative(i, j), 0.0);
-
-    const auto z3 = y/x;
-    BOOST_REQUIRE_EQUAL(z3.derivative(0, 0), cy/cx);
-    BOOST_REQUIRE_EQUAL(z3.derivative(0, 1), 1/cx);
-    BOOST_REQUIRE_EQUAL(z3.derivative(1, 0), -cy/std::pow(cx, 2));
-    BOOST_REQUIRE_EQUAL(z3.derivative(1, 1), -1/std::pow(cx, 2));
-    BOOST_REQUIRE_EQUAL(z3.derivative(2, 0), 2*cy/std::pow(cx, 3));
-    BOOST_REQUIRE_EQUAL(z3.derivative(2, 1), 2/std::pow(cx, 3));
-    BOOST_REQUIRE_EQUAL(z3.derivative(3, 0), -6*cy/std::pow(cx, 4));
-    BOOST_REQUIRE_EQUAL(z3.derivative(3, 1), -6/std::pow(cx, 4));
-    for (int i = 0; i <= m; ++i)
-      for (int j = 2; j <= n; ++j)
-        BOOST_REQUIRE_EQUAL(z3.derivative(i, j), 0.0);
-  }
-};
-
-BOOST_AUTO_TEST_CASE(division) {
-  boost::fusion::for_each(bin_float_types, division_test());
-  boost::fusion::for_each(multiprecision_float_types, division_test());
-}
-
-struct equality_test {
-  template<typename T>
-  void operator()(const T &) const {
+    BOOST_REQUIRE(z2.derivative(0,0) == cx/cy);
+    BOOST_REQUIRE(z2.derivative(0,1) == -cx/std::pow(cy,2));
+    BOOST_REQUIRE(z2.derivative(0,2) == 2*cx/std::pow(cy,3));
+    BOOST_REQUIRE(z2.derivative(0,3) == -6*cx/std::pow(cy,4));
+    BOOST_REQUIRE(z2.derivative(0,4) == 24*cx/std::pow(cy,5));
+    for (int i=1 ; i<=m ; ++i)
+        for (int j=0 ; j<=n ; ++j)
+            BOOST_REQUIRE(z2.derivative(i,j) == 0.0);
+
+    const auto z3 = y / x;
+    BOOST_REQUIRE(z3.derivative(0,0) == cy / cx);
+    BOOST_REQUIRE(z3.derivative(0,1) ==  1 / cx);
+    BOOST_REQUIRE(z3.derivative(1,0) == -cy / std::pow(cx,2));
+    BOOST_REQUIRE(z3.derivative(1,1) ==  -1 / std::pow(cx,2));
+    BOOST_REQUIRE(z3.derivative(2,0) == 2*cy / std::pow(cx,3));
+    BOOST_REQUIRE(z3.derivative(2,1) ==    2 / std::pow(cx,3));
+    BOOST_REQUIRE(z3.derivative(3,0) == -6*cy / std::pow(cx,4));
+    BOOST_REQUIRE(z3.derivative(3,1) ==    -6 / std::pow(cx,4));
+    for (int i=0 ; i<=m ; ++i)
+        for (int j=2 ; j<=n ; ++j)
+            BOOST_REQUIRE(z3.derivative(i,j) == 0.0);
+  }
+};
+
+BOOST_AUTO_TEST_CASE(division)
+{
+    boost::fusion::for_each(bin_float_types, division_test());
+    boost::fusion::for_each(multiprecision_float_types, division_test());
+}
+
+struct equality_test
+{
+  template<typename T>
+  void operator()(const T&) const
+  {
     constexpr int m = 3;
     constexpr int n = 4;
     constexpr float cx = 10.0;
     constexpr float cy = 10.0;
-    const auto x = make_fvar<T, m>(cx);
-    const auto y = make_fvar<T, 0, n>(cy);
-    BOOST_REQUIRE_EQUAL(x, y);
-    BOOST_REQUIRE_EQUAL(x, cy);
-    BOOST_REQUIRE_EQUAL(cx, y);
-    BOOST_REQUIRE_EQUAL(cy, x);
-    BOOST_REQUIRE_EQUAL(y, cx);
-  }
-};
-
-BOOST_AUTO_TEST_CASE(equality) {
-  boost::fusion::for_each(bin_float_types, equality_test());
-  boost::fusion::for_each(multiprecision_float_types, equality_test());
-}
-
-struct inequality_test {
-  template<typename T>
-  void operator()(const T &) const {
+    const auto x = make_fvar<T,m>(cx);
+    const auto y = make_fvar<T,0,n>(cy);
+    BOOST_REQUIRE((x == y));
+    BOOST_REQUIRE((x == cy));
+    BOOST_REQUIRE((cx == y));
+    BOOST_REQUIRE((cy == x));
+    BOOST_REQUIRE((y == cx));
+  }
+};
+
+BOOST_AUTO_TEST_CASE(equality)
+{
+    boost::fusion::for_each(bin_float_types, equality_test());
+    boost::fusion::for_each(multiprecision_float_types, equality_test());
+}
+
+struct inequality_test
+{
+  template<typename T>
+  void operator()(const T&) const
+  {
     constexpr int m = 3;
     constexpr int n = 4;
     constexpr float cx = 10.0;
     constexpr float cy = 11.0;
-    const auto x = make_fvar<T, m>(cx);
-    const auto y = make_fvar<T, 0, n>(cy);
-    BOOST_REQUIRE_NE(x, y);
-    BOOST_REQUIRE_NE(x, cy);
-    BOOST_REQUIRE_NE(cx, y);
-    BOOST_REQUIRE_NE(cy, x);
-    BOOST_REQUIRE_NE(y, cx);
-  }
-};
-
-BOOST_AUTO_TEST_CASE(inequality) {
-boost::fusion::for_each(bin_float_types, inequality_test()
-);
-boost::fusion::for_each(multiprecision_float_types, inequality_test()
-);
-}
-
-struct less_than_or_equal_to_test {
-  template<typename T>
-  void operator()(const T &) const {
+    const auto x = make_fvar<T,m>(cx);
+    const auto y = make_fvar<T,0,n>(cy);
+    BOOST_REQUIRE((x != y));
+    BOOST_REQUIRE((x != cy));
+    BOOST_REQUIRE((cx != y));
+    BOOST_REQUIRE((cy != x));
+    BOOST_REQUIRE((y != cx));
+  }
+};
+
+BOOST_AUTO_TEST_CASE(inequality)
+{
+    boost::fusion::for_each(bin_float_types, inequality_test());
+    boost::fusion::for_each(multiprecision_float_types, inequality_test());
+}
+
+struct less_than_or_equal_to_test
+{
+  template<typename T>
+  void operator()(const T&) const
+  {
     constexpr int m = 3;
     constexpr int n = 4;
     constexpr float cx = 10.0;
     constexpr float cy = 11.0;
-    const auto x = make_fvar<T, m>(cx);
-    const auto y = make_fvar<T, 0, n>(cy);
-    BOOST_REQUIRE_LE(x, y);
-    BOOST_REQUIRE_LE(x, y - 1);
-    BOOST_REQUIRE_LT(x, y);
-    BOOST_REQUIRE_LE(x, cy);
-    BOOST_REQUIRE_LE(x, cy - 1);
-    BOOST_REQUIRE_LT(x, cy);
-    BOOST_REQUIRE_LE(cx, y);
-    BOOST_REQUIRE_LE(cx, y - 1);
-    BOOST_REQUIRE_LT(cx, y);
-  }
-};
-
-BOOST_AUTO_TEST_CASE(less_than_or_equal_to) {
-boost::fusion::for_each(bin_float_types, less_than_or_equal_to_test()
-);
-boost::fusion::for_each(multiprecision_float_types, less_than_or_equal_to_test()
-);
-}
-
-struct greater_than_or_equal_to_test {
-  template<typename T>
-  void operator()(const T &) const {
+    const auto x = make_fvar<T,m>(cx);
+    const auto y = make_fvar<T,0,n>(cy);
+    BOOST_REQUIRE((x <= y));
+    BOOST_REQUIRE((x <= y-1));
+    BOOST_REQUIRE((x < y));
+    BOOST_REQUIRE((x <= cy));
+    BOOST_REQUIRE((x <= cy-1));
+    BOOST_REQUIRE((x < cy));
+    BOOST_REQUIRE((cx <= y));
+    BOOST_REQUIRE((cx <= y-1));
+    BOOST_REQUIRE((cx < y));
+  }
+};
+
+BOOST_AUTO_TEST_CASE(less_than_or_equal_to)
+{
+    boost::fusion::for_each(bin_float_types, less_than_or_equal_to_test());
+    boost::fusion::for_each(multiprecision_float_types, less_than_or_equal_to_test());
+}
+
+struct greater_than_or_equal_to_test
+{
+  template<typename T>
+  void operator()(const T&) const
+  {
     constexpr int m = 3;
     constexpr int n = 4;
     constexpr float cx = 11.0;
     constexpr float cy = 10.0;
-    const auto x = make_fvar<T, m>(cx);
-    const auto y = make_fvar<T, 0, n>(cy);
-    BOOST_REQUIRE_GE(x, y);
-    BOOST_REQUIRE_GE(x, y + 1);
-    BOOST_REQUIRE_GT(x, y);
-    BOOST_REQUIRE_GE(x, cy);
-    BOOST_REQUIRE_GE(x, cy + 1);
-    BOOST_REQUIRE_GT(x, cy);
-    BOOST_REQUIRE_GE(cx, y);
-    BOOST_REQUIRE_GE(cx, y + 1);
-    BOOST_REQUIRE_GT(cx, y);
-  }
-};
-
-BOOST_AUTO_TEST_CASE(greater_than_or_equal_to) {
-boost::fusion::for_each(bin_float_types, greater_than_or_equal_to_test()
-);
-boost::fusion::for_each(multiprecision_float_types, greater_than_or_equal_to_test()
-);
-}
-
-struct abs_test_test {
-  template<typename T>
-  void operator()(const T &) const {
+    const auto x = make_fvar<T,m>(cx);
+    const auto y = make_fvar<T,0,n>(cy);
+    BOOST_REQUIRE((x >= y));
+    BOOST_REQUIRE((x >= y+1));
+    BOOST_REQUIRE((x > y));
+    BOOST_REQUIRE((x >= cy));
+    BOOST_REQUIRE((x >= cy+1));
+    BOOST_REQUIRE((x > cy));
+    BOOST_REQUIRE((cx >= y));
+    BOOST_REQUIRE((cx >= y+1));
+    BOOST_REQUIRE((cx > y));
+  }
+};
+
+BOOST_AUTO_TEST_CASE(greater_than_or_equal_to)
+{
+    boost::fusion::for_each(bin_float_types, greater_than_or_equal_to_test());
+    boost::fusion::for_each(multiprecision_float_types, greater_than_or_equal_to_test());
+}
+
+struct abs_test_test
+{
+  template<typename T>
+  void operator()(const T&) const
+  {
     constexpr int m = 3;
     constexpr float cx = 11.0;
-    const auto x = make_fvar<T, m>(cx);
+    const auto x = make_fvar<T,m>(cx);
     auto a = abs(x);
-    BOOST_REQUIRE_EQUAL(a.derivative(0), std::abs(cx));
-    BOOST_REQUIRE_EQUAL(a.derivative(1), 1.0);
-    BOOST_REQUIRE_EQUAL(a.derivative(2), 0.0);
-    BOOST_REQUIRE_EQUAL(a.derivative(3), 0.0);
+    BOOST_REQUIRE(a.derivative(0) == std::abs(cx));
+    BOOST_REQUIRE(a.derivative(1) == 1.0);
+    BOOST_REQUIRE(a.derivative(2) == 0.0);
+    BOOST_REQUIRE(a.derivative(3) == 0.0);
     a = abs(-x);
-    BOOST_REQUIRE_EQUAL(a.derivative(0), std::abs(cx));
-    BOOST_REQUIRE_EQUAL(a.derivative(1), 1.0); // abs(-x) = abs(x)
-    BOOST_REQUIRE_EQUAL(a.derivative(2), 0.0);
-    BOOST_REQUIRE_EQUAL(a.derivative(3), 0.0);
-    const auto xneg = make_fvar<T, m>(-cx);
+    BOOST_REQUIRE(a.derivative(0) == std::abs(cx));
+    BOOST_REQUIRE(a.derivative(1) == 1.0); // abs(-x) = abs(x)
+    BOOST_REQUIRE(a.derivative(2) == 0.0);
+    BOOST_REQUIRE(a.derivative(3) == 0.0);
+    const auto xneg = make_fvar<T,m>(-cx);
     a = abs(xneg);
-    BOOST_REQUIRE_EQUAL(a.derivative(0), std::abs(cx));
-    BOOST_REQUIRE_EQUAL(a.derivative(1), -1.0);
-    BOOST_REQUIRE_EQUAL(a.derivative(2), 0.0);
-    BOOST_REQUIRE_EQUAL(a.derivative(3), 0.0);
-    const auto zero = make_fvar<T, m>(0);
+    BOOST_REQUIRE(a.derivative(0) == std::abs(cx));
+    BOOST_REQUIRE(a.derivative(1) == -1.0);
+    BOOST_REQUIRE(a.derivative(2) == 0.0);
+    BOOST_REQUIRE(a.derivative(3) == 0.0);
+    const auto zero = make_fvar<T,m>(0);
     a = abs(zero);
-    for (int i = 0; i <= m; ++i)
-      BOOST_REQUIRE_EQUAL(a.derivative(i), 0.0);
-  }
-};
-
-BOOST_AUTO_TEST_CASE(abs_test) {
-boost::fusion::for_each(bin_float_types, abs_test_test()
-);
-boost::fusion::for_each(multiprecision_float_types, abs_test_test()
-);
-}
-
-struct ceil_and_floor_test {
-  template<typename T>
-  void operator()(const T &) const {
-    constexpr int m = 3;
-    float tests[]{-1.5, 0.0, 1.5};
-    for (unsigned t = 0; t < sizeof(tests)/sizeof(*tests); ++t) {
-      const auto x = make_fvar<T, m>(tests[t]);
-      auto c = ceil(x);
-      auto f = floor(x);
-      BOOST_REQUIRE_EQUAL(c.derivative(0), std::ceil(tests[t]));
-      BOOST_REQUIRE_EQUAL(f.derivative(0), std::floor(tests[t]));
-      for (int i = 1; i <= m; ++i) {
-        BOOST_REQUIRE_EQUAL(c.derivative(i), 0.0);
-        BOOST_REQUIRE_EQUAL(f.derivative(i), 0.0);
-      }
+    for (int i=0 ; i<=m ; ++i)
+        BOOST_REQUIRE(a.derivative(i) == 0.0);
+  }
+};
+
+BOOST_AUTO_TEST_CASE(abs_test)
+{
+    boost::fusion::for_each(bin_float_types, abs_test_test());
+    boost::fusion::for_each(multiprecision_float_types, abs_test_test());
+}
+
+struct ceil_and_floor_test
+{
+  template<typename T>
+  void operator()(const T&) const
+  {
+    constexpr int m = 3;
+    float tests[] { -1.5, 0.0, 1.5 };
+    for (unsigned t=0 ; t<sizeof(tests)/sizeof(*tests) ; ++t)
+    {
+        const auto x = make_fvar<T,m>(tests[t]);
+        auto c = ceil(x);
+        auto f = floor(x);
+        BOOST_REQUIRE(c.derivative(0) == std::ceil(tests[t]));
+        BOOST_REQUIRE(f.derivative(0) == std::floor(tests[t]));
+        for (int i=1 ; i<=m ; ++i)
+        {
+            BOOST_REQUIRE(c.derivative(i) == 0.0);
+            BOOST_REQUIRE(f.derivative(i) == 0.0);
+        }
     }
   }
 };
 
 BOOST_AUTO_TEST_CASE(ceil_and_floor)
 {
-boost::fusion::for_each(bin_float_types, ceil_and_floor_test()
-);
-boost::fusion::for_each(multiprecision_float_types, ceil_and_floor_test()
-);
-}
-
-struct one_over_one_plus_x_squared_test {
-  template<typename T>
-  void operator()(const T &) const {
+    boost::fusion::for_each(bin_float_types, ceil_and_floor_test());
+    boost::fusion::for_each(multiprecision_float_types, ceil_and_floor_test());
+}
+
+struct one_over_one_plus_x_squared_test
+{
+  template<typename T>
+  void operator()(const T&) const
+  {
     constexpr int m = 4;
     constexpr float cx = 1.0;
-    auto f = make_fvar<T, m>(cx);
+    auto f = make_fvar<T,m>(cx);
     //f = 1 / ((f *= f) += 1);
     f = ((f *= f) += 1).inverse();
-    BOOST_REQUIRE_EQUAL(f.derivative(0), 0.5);
-    BOOST_REQUIRE_EQUAL(f.derivative(1), -0.5);
-    BOOST_REQUIRE_EQUAL(f.derivative(2), 0.5);
-    BOOST_REQUIRE_EQUAL(f.derivative(3), 0.0);
-    BOOST_REQUIRE_EQUAL(f.derivative(4), -3.0);
+    BOOST_REQUIRE(f.derivative(0) == 0.5);
+    BOOST_REQUIRE(f.derivative(1) == -0.5);
+    BOOST_REQUIRE(f.derivative(2) == 0.5);
+    BOOST_REQUIRE(f.derivative(3) == 0.0);
+    BOOST_REQUIRE(f.derivative(4) == -3.0);
   }
 };
 
 BOOST_AUTO_TEST_CASE(one_over_one_plus_x_squared)
 {
-boost::fusion::for_each(bin_float_types, one_over_one_plus_x_squared_test()
-);
-boost::fusion::for_each(multiprecision_float_types, one_over_one_plus_x_squared_test()
-);
-}
-
-struct exp_test_test {
-  template<typename T>
-  void operator()(const T &) const {
+    boost::fusion::for_each(bin_float_types, one_over_one_plus_x_squared_test());
+    boost::fusion::for_each(multiprecision_float_types, one_over_one_plus_x_squared_test());
+}
+
+struct exp_test_test
+{
+  template<typename T>
+  void operator()(const T&) const
+  {
     using std::exp;
     constexpr int m = 4;
     const T cx = 2.0;
-    const auto x = make_fvar<T, m>(cx);
+    const auto x = make_fvar<T,m>(cx);
     auto y = exp(x);
-    for (int i = 0; i <= m; ++i) {
-      //std::cout.precision(100);
-      //std::cout << "y.derivative("<<i<<") = " << y.derivative(i) << ", std::exp(cx) = " << std::exp(cx) << std::endl;
-      BOOST_REQUIRE_EQUAL(y.derivative(i), exp(cx));
+    for (int i=0 ; i<=m ; ++i)
+    {
+        //std::cout.precision(100);
+        //std::cout << "y.derivative("<<i<<") = " << y.derivative(i) << ", std::exp(cx) = " << std::exp(cx) << std::endl;
+        BOOST_REQUIRE(y.derivative(i) == exp(cx));
     }
   }
 };
 
 BOOST_AUTO_TEST_CASE(exp_test)
 {
-boost::fusion::for_each(bin_float_types, exp_test_test()
-);
-boost::fusion::for_each(multiprecision_float_types, exp_test_test()
-);
-}
-
-struct pow_test_test {
-  template<typename T>
-  void operator()(const T &) const {
+    boost::fusion::for_each(bin_float_types, exp_test_test());
+    boost::fusion::for_each(multiprecision_float_types, exp_test_test());
+}
+
+struct pow_test_test
+{
+  template<typename T>
+  void operator()(const T&) const
+  {
     const T eps = 201*std::numeric_limits<T>::epsilon(); // percent
     using std::exp;
     using std::log;
@@ -989,111 +1047,108 @@
     constexpr int n = 4;
     const T cx = 2.0;
     const T cy = 3.0;
-    const auto x = make_fvar<T, m>(cx);
-    const auto y = make_fvar<T, m, n>(cy);
-    auto z0 = pow(x, cy);
-    BOOST_REQUIRE_EQUAL(z0.derivative(0), pow(cx, cy));
-    BOOST_REQUIRE_EQUAL(z0.derivative(1), cy*pow(cx, cy - 1));
-    BOOST_REQUIRE_EQUAL(z0.derivative(2), cy*(cy - 1)*pow(cx, cy - 2));
-    BOOST_REQUIRE_EQUAL(z0.derivative(3), cy*(cy - 1)*(cy - 2)*pow(cx, cy - 3));
-    BOOST_REQUIRE_EQUAL(z0.derivative(4), 0.0);
-    BOOST_REQUIRE_EQUAL(z0.derivative(5), 0.0);
-    auto z1 = pow(cx, y);
-    BOOST_REQUIRE_CLOSE(z1.derivative(0, 0), pow(cx, cy), eps);
-    for (int j = 1; j <= n; ++j)
-      BOOST_REQUIRE_CLOSE(z1.derivative(0, j), pow(log(cx), j)*exp(cy*log(cx)), eps);
-    for (int i = 1; i <= m; ++i)
-      for (int j = 0; j <= n; ++j)
-        BOOST_REQUIRE_EQUAL(z1.derivative(i, j), 0.0);
-    auto z2 = pow(x, y);
-    for (int j = 0; j <= n; ++j)
-      BOOST_REQUIRE_CLOSE(z2.derivative(0, j), pow(cx, cy)*pow(log(cx), j), eps);
-    for (int j = 0; j <= n; ++j)
-      BOOST_REQUIRE_CLOSE(z2.derivative(1, j), pow(cx, cy - 1)*pow(log(cx), j - 1)*(cy*log(cx) + j), eps);
-    BOOST_REQUIRE_CLOSE(z2.derivative(2, 0), pow(cx, cy - 2)*cy*(cy - 1), eps);
-    BOOST_REQUIRE_CLOSE(z2.derivative(2, 1), pow(cx, cy - 2)*(cy*(cy - 1)*log(cx) + 2*cy - 1), eps);
-    for (int j = 2; j <= n; ++j)
-      BOOST_REQUIRE_CLOSE(z2.derivative(2, j), pow(cx, cy - 2)*pow(log(cx), j - 2)*
-          (j*(2*cy - 1)*log(cx) + (j - 1)*j +
-              (cy - 1)*cy*pow(log(cx), 2)), eps);
-    BOOST_REQUIRE_CLOSE(z2.derivative(2, 4), pow(cx, cy - 2)*pow(log(cx), 2)*
-        (4*(2*cy - 1)*log(cx) + (4 - 1)*4 +
-            (cy - 1)*cy*pow(log(cx), 2)), eps);
+    const auto x = make_fvar<T,m>(cx);
+    const auto y = make_fvar<T,m,n>(cy);
+    auto z0 = pow(x,cy);
+    BOOST_REQUIRE(z0.derivative(0) == pow(cx,cy));
+    BOOST_REQUIRE(z0.derivative(1) == cy*pow(cx,cy-1));
+    BOOST_REQUIRE(z0.derivative(2) == cy*(cy-1)*pow(cx,cy-2));
+    BOOST_REQUIRE(z0.derivative(3) == cy*(cy-1)*(cy-2)*pow(cx,cy-3));
+    BOOST_REQUIRE(z0.derivative(4) == 0.0);
+    BOOST_REQUIRE(z0.derivative(5) == 0.0);
+    auto z1 = pow(cx,y);
+    BOOST_REQUIRE_CLOSE(z1.derivative(0,0), pow(cx,cy), eps);
+    for (int j=1 ; j<=n ; ++j)
+        BOOST_REQUIRE_CLOSE(z1.derivative(0,j), pow(log(cx),j)*exp(cy*log(cx)), eps);
+    for (int i=1 ; i<=m ; ++i)
+        for (int j=0 ; j<=n ; ++j)
+            BOOST_REQUIRE(z1.derivative(i,j) == 0.0);
+    auto z2 = pow(x,y);
+    for (int j=0 ; j<=n ; ++j)
+        BOOST_REQUIRE_CLOSE(z2.derivative(0,j), pow(cx,cy)*pow(log(cx),j), eps);
+    for (int j=0 ; j<=n ; ++j)
+        BOOST_REQUIRE_CLOSE(z2.derivative(1,j), pow(cx,cy-1)*pow(log(cx),j-1)*(cy*log(cx)+j), eps);
+    BOOST_REQUIRE_CLOSE(z2.derivative(2,0), pow(cx,cy-2)*cy*(cy-1), eps);
+    BOOST_REQUIRE_CLOSE(z2.derivative(2,1), pow(cx,cy-2)*(cy*(cy-1)*log(cx)+2*cy-1), eps);
+    for (int j=2 ; j<=n ; ++j)
+        BOOST_REQUIRE_CLOSE(z2.derivative(2,j), pow(cx,cy-2)*pow(log(cx),j-2)*(j*(2*cy-1)*log(cx)+(j-1)*j+(cy-1)*cy*pow(log(cx),2)), eps);
+    BOOST_REQUIRE_CLOSE(z2.derivative(2,4), pow(cx,cy-2)*pow(log(cx),2)*(4*(2*cy-1)*log(cx)+(4-1)*4+(cy-1)*cy*pow(log(cx),2)), eps);
   }
 };
 
 BOOST_AUTO_TEST_CASE(pow_test)
 {
-boost::fusion::for_each(bin_float_types, pow_test_test()
-);
-}
-
-struct sqrt_test_test {
-  template<typename T>
-  void operator()(const T &) const {
+    boost::fusion::for_each(bin_float_types, pow_test_test());
+}
+
+struct sqrt_test_test
+{
+  template<typename T>
+  void operator()(const T&) const
+  {
     using std::sqrt;
     using std::pow;
     constexpr int m = 5;
     constexpr float cx = 4.0;
-    auto x = make_fvar<T, m>(cx);
+    auto x = make_fvar<T,m>(cx);
     auto y = sqrt(x);
-    BOOST_REQUIRE_EQUAL(y.derivative(0), sqrt(cx));
-    BOOST_REQUIRE_EQUAL(y.derivative(1), 0.5*pow(cx, -0.5));
-    BOOST_REQUIRE_EQUAL(y.derivative(2), -0.5*0.5*pow(cx, -1.5));
-    BOOST_REQUIRE_EQUAL(y.derivative(3), 0.5*0.5*1.5*pow(cx, -2.5));
-    BOOST_REQUIRE_EQUAL(y.derivative(4), -0.5*0.5*1.5*2.5*pow(cx, -3.5));
-    BOOST_REQUIRE_EQUAL(y.derivative(5), 0.5*0.5*1.5*2.5*3.5*pow(cx, -4.5));
-    x = make_fvar<T, m>(0);
+    BOOST_REQUIRE(y.derivative(0) == sqrt(cx));
+    BOOST_REQUIRE(y.derivative(1) == 0.5*pow(cx,-0.5));
+    BOOST_REQUIRE(y.derivative(2) == -0.5*0.5*pow(cx,-1.5));
+    BOOST_REQUIRE(y.derivative(3) == 0.5*0.5*1.5*pow(cx,-2.5));
+    BOOST_REQUIRE(y.derivative(4) == -0.5*0.5*1.5*2.5*pow(cx,-3.5));
+    BOOST_REQUIRE(y.derivative(5) == 0.5*0.5*1.5*2.5*3.5*pow(cx,-4.5));
+    x = make_fvar<T,m>(0);
     y = sqrt(x);
     //std::cout << "sqrt(0) = " << y << std::endl; // (0,inf,-inf,inf,-inf,inf)
-    BOOST_REQUIRE_EQUAL(y.derivative(0), 0.0);
-    for (int i = 1; i <= m; ++i)
-      BOOST_REQUIRE_EQUAL(y.derivative(i), (i & 1 ? 1 : -1)*std::numeric_limits<T>::infinity());
+    BOOST_REQUIRE(y.derivative(0) == 0.0);
+    for (int i=1; i<=m ; ++i)
+        BOOST_REQUIRE(y.derivative(i) == (i&1?1:-1)*std::numeric_limits<T>::infinity());
   }
 };
 
 BOOST_AUTO_TEST_CASE(sqrt_test)
 {
-boost::fusion::for_each(bin_float_types, sqrt_test_test()
-);
-boost::fusion::for_each(multiprecision_float_types, sqrt_test_test()
-);
-}
-
-struct log_test_test {
-  template<typename T>
-  void operator()(const T &) const {
+    boost::fusion::for_each(bin_float_types, sqrt_test_test());
+    boost::fusion::for_each(multiprecision_float_types, sqrt_test_test());
+}
+
+struct log_test_test
+{
+  template<typename T>
+  void operator()(const T&) const
+  {
     using std::log;
     using std::pow;
     constexpr int m = 5;
     const T cx = 2.0;
-    auto x = make_fvar<T, m>(cx);
+    auto x = make_fvar<T,m>(cx);
     auto y = log(x);
-    BOOST_REQUIRE_EQUAL(y.derivative(0), log(cx));
-    BOOST_REQUIRE_EQUAL(y.derivative(1), 1/cx);
-    BOOST_REQUIRE_EQUAL(y.derivative(2), -1/pow(cx, 2));
-    BOOST_REQUIRE_EQUAL(y.derivative(3), 2/pow(cx, 3));
-    BOOST_REQUIRE_EQUAL(y.derivative(4), -6/pow(cx, 4));
-    BOOST_REQUIRE_EQUAL(y.derivative(5), 24/pow(cx, 5));
-    x = make_fvar<T, m>(0);
+    BOOST_REQUIRE(y.derivative(0) == log(cx));
+    BOOST_REQUIRE(y.derivative(1) == 1/cx);
+    BOOST_REQUIRE(y.derivative(2) == -1/pow(cx,2));
+    BOOST_REQUIRE(y.derivative(3) == 2/pow(cx,3));
+    BOOST_REQUIRE(y.derivative(4) == -6/pow(cx,4));
+    BOOST_REQUIRE(y.derivative(5) == 24/pow(cx,5));
+    x = make_fvar<T,m>(0);
     y = log(x);
     //std::cout << "log(0) = " << y << std::endl; // log(0) = depth(1)(-inf,inf,-inf,inf,-inf,inf)
-    for (int i = 0; i <= m; ++i)
-      BOOST_REQUIRE_EQUAL(y.derivative(i), (i & 1 ? 1 : -1)*std::numeric_limits<T>::infinity());
+    for (int i=0; i<=m ; ++i)
+        BOOST_REQUIRE(y.derivative(i) == (i&1?1:-1)*std::numeric_limits<T>::infinity());
   }
 };
 
 BOOST_AUTO_TEST_CASE(log_test)
 {
-boost::fusion::for_each(bin_float_types, log_test_test()
-);
-boost::fusion::for_each(multiprecision_float_types, log_test_test()
-);
-}
-
-struct ylogx_test {
-  template<typename T>
-  void operator()(const T &) const {
+    boost::fusion::for_each(bin_float_types, log_test_test());
+    boost::fusion::for_each(multiprecision_float_types, log_test_test());
+}
+
+struct ylogx_test
+{
+  template<typename T>
+  void operator()(const T&) const
+  {
     using std::log;
     using std::pow;
     const T eps = 100*std::numeric_limits<T>::epsilon(); // percent
@@ -1101,161 +1156,163 @@
     constexpr int n = 4;
     const T cx = 2.0;
     const T cy = 3.0;
-    const auto x = make_fvar<T, m>(cx);
-    const auto y = make_fvar<T, m, n>(cy);
+    const auto x = make_fvar<T,m>(cx);
+    const auto y = make_fvar<T,m,n>(cy);
     auto z = y*log(x);
-    BOOST_REQUIRE_EQUAL(z.derivative(0, 0), cy*log(cx));
-    BOOST_REQUIRE_EQUAL(z.derivative(0, 1), log(cx));
-    BOOST_REQUIRE_EQUAL(z.derivative(0, 2), 0.0);
-    BOOST_REQUIRE_EQUAL(z.derivative(0, 3), 0.0);
-    BOOST_REQUIRE_EQUAL(z.derivative(0, 4), 0.0);
-    for (size_t i = 1; i <= m; ++i)
-      BOOST_REQUIRE_CLOSE(z.derivative(i, 0), pow(-1, i - 1)*boost::math::factorial<T>(i - 1)*cy/pow(cx, i), eps);
-    for (size_t i = 1; i <= m; ++i)
-      BOOST_REQUIRE_CLOSE(z.derivative(i, 1), pow(-1, i - 1)*boost::math::factorial<T>(i - 1)/pow(cx, i), eps);
-    for (size_t i = 1; i <= m; ++i)
-      for (size_t j = 2; j <= n; ++j)
-        BOOST_REQUIRE_EQUAL(z.derivative(i, j), 0.0);
+    BOOST_REQUIRE(z.derivative(0,0) == cy*log(cx));
+    BOOST_REQUIRE(z.derivative(0,1) == log(cx));
+    BOOST_REQUIRE(z.derivative(0,2) == 0.0);
+    BOOST_REQUIRE(z.derivative(0,3) == 0.0);
+    BOOST_REQUIRE(z.derivative(0,4) == 0.0);
+    for (size_t i=1 ; i<=m ; ++i)
+        BOOST_REQUIRE_CLOSE(z.derivative(i,0), pow(-1,i-1)*boost::math::factorial<T>(i-1)*cy/pow(cx,i), eps);
+    for (size_t i=1 ; i<=m ; ++i)
+        BOOST_REQUIRE_CLOSE(z.derivative(i,1), pow(-1,i-1)*boost::math::factorial<T>(i-1)/pow(cx,i), eps);
+    for (size_t i=1 ; i<=m ; ++i)
+        for (size_t j=2 ; j<=n ; ++j)
+            BOOST_REQUIRE(z.derivative(i,j) == 0.0);
     auto z1 = exp(z);
     // RHS is confirmed by
     // https://www.wolframalpha.com/input/?i=D%5Bx%5Ey,%7Bx,2%7D,%7By,4%7D%5D+%2F.+%7Bx-%3E2.0,+y-%3E3.0%7D
-    BOOST_REQUIRE_CLOSE(z1.derivative(2, 4), pow(cx, cy - 2)*pow(log(cx), 2)*
-        (4*(2*cy - 1)*log(cx) + (4 - 1)*4 +
-            (cy - 1)*cy*pow(log(cx), 2)), eps);
+    BOOST_REQUIRE_CLOSE(z1.derivative(2,4),
+        pow(cx,cy-2)*pow(log(cx),2)*(4*(2*cy-1)*log(cx)+(4-1)*4+(cy-1)*cy*pow(log(cx),2)), eps);
   }
 };
 
 BOOST_AUTO_TEST_CASE(ylogx)
 {
-boost::fusion::for_each(bin_float_types, ylogx_test()
-);
-}
-
-struct frexp_test_test {
-  template<typename T>
-  void operator()(const T &) const {
+    boost::fusion::for_each(bin_float_types, ylogx_test());
+}
+
+struct frexp_test_test
+{
+  template<typename T>
+  void operator()(const T&) const
+  {
     using std::frexp;
     using std::exp2;
     constexpr int m = 3;
     const T cx = 3.5;
-    const auto x = make_fvar<T, m>(cx);
+    const auto x = make_fvar<T,m>(cx);
     int exp, testexp;
-    auto y = frexp(x, &exp);
-    BOOST_REQUIRE_EQUAL(y.derivative(0), frexp(cx, &testexp));
-    BOOST_REQUIRE_EQUAL(exp, testexp);
-    BOOST_REQUIRE_EQUAL(y.derivative(1), exp2(-exp));
-    BOOST_REQUIRE_EQUAL(y.derivative(2), 0.0);
-    BOOST_REQUIRE_EQUAL(y.derivative(3), 0.0);
+    auto y = frexp(x,&exp);
+    BOOST_REQUIRE(y.derivative(0) == frexp(cx,&testexp));
+    BOOST_REQUIRE(exp == testexp);
+    BOOST_REQUIRE(y.derivative(1) == exp2(-exp));
+    BOOST_REQUIRE(y.derivative(2) == 0.0);
+    BOOST_REQUIRE(y.derivative(3) == 0.0);
   }
 };
 
 BOOST_AUTO_TEST_CASE(frexp_test)
 {
-boost::fusion::for_each(bin_float_types, frexp_test_test()
-);
-boost::fusion::for_each(multiprecision_float_types, frexp_test_test()
-);
-}
-
-struct ldexp_test_test {
-  template<typename T>
-  void operator()(const T &) const {
+    boost::fusion::for_each(bin_float_types, frexp_test_test());
+    boost::fusion::for_each(multiprecision_float_types, frexp_test_test());
+}
+
+struct ldexp_test_test
+{
+  template<typename T>
+  void operator()(const T&) const
+  {
     using std::ldexp;
     using std::exp2;
     constexpr int m = 3;
     const T cx = 3.5;
-    const auto x = make_fvar<T, m>(cx);
+    const auto x = make_fvar<T,m>(cx);
     constexpr int exp = 3;
-    auto y = ldexp(x, exp);
-    BOOST_REQUIRE_EQUAL(y.derivative(0), ldexp(cx, exp));
-    BOOST_REQUIRE_EQUAL(y.derivative(1), exp2(exp));
-    BOOST_REQUIRE_EQUAL(y.derivative(2), 0.0);
-    BOOST_REQUIRE_EQUAL(y.derivative(3), 0.0);
+    auto y = ldexp(x,exp);
+    BOOST_REQUIRE(y.derivative(0) == ldexp(cx,exp));
+    BOOST_REQUIRE(y.derivative(1) == exp2(exp));
+    BOOST_REQUIRE(y.derivative(2) == 0.0);
+    BOOST_REQUIRE(y.derivative(3) == 0.0);
   }
 };
 
 BOOST_AUTO_TEST_CASE(ldexp_test)
 {
-boost::fusion::for_each(bin_float_types, ldexp_test_test()
-);
-boost::fusion::for_each(multiprecision_float_types, ldexp_test_test()
-);
-}
-
-struct cos_and_sin_test {
-  template<typename T>
-  void operator()(const T &) const {
+    boost::fusion::for_each(bin_float_types, ldexp_test_test());
+    boost::fusion::for_each(multiprecision_float_types, ldexp_test_test());
+}
+
+struct cos_and_sin_test
+{
+  template<typename T>
+  void operator()(const T&) const
+  {
     using std::cos;
     using std::sin;
     const T eps = 100*std::numeric_limits<T>::epsilon(); // percent
     constexpr int m = 5;
     const T cx = boost::math::constants::third_pi<T>();
-    const auto x = make_fvar<T, m>(cx);
+    const auto x = make_fvar<T,m>(cx);
     auto cos5 = cos(x);
-    BOOST_REQUIRE_EQUAL(cos5.derivative(0), cos(cx));
+    BOOST_REQUIRE(cos5.derivative(0) == cos(cx));
     BOOST_REQUIRE_CLOSE(cos5.derivative(1), -sin(cx), eps);
     BOOST_REQUIRE_CLOSE(cos5.derivative(2), -cos(cx), eps);
     BOOST_REQUIRE_CLOSE(cos5.derivative(3), sin(cx), eps);
     BOOST_REQUIRE_CLOSE(cos5.derivative(4), cos(cx), eps);
     BOOST_REQUIRE_CLOSE(cos5.derivative(5), -sin(cx), eps);
     auto sin5 = sin(x);
-    BOOST_REQUIRE_EQUAL(sin5.derivative(0), sin(cx));
+    BOOST_REQUIRE(sin5.derivative(0) == sin(cx));
     BOOST_REQUIRE_CLOSE(sin5.derivative(1), cos(cx), eps);
     BOOST_REQUIRE_CLOSE(sin5.derivative(2), -sin(cx), eps);
     BOOST_REQUIRE_CLOSE(sin5.derivative(3), -cos(cx), eps);
     BOOST_REQUIRE_CLOSE(sin5.derivative(4), sin(cx), eps);
     BOOST_REQUIRE_CLOSE(sin5.derivative(5), cos(cx), eps);
     // Test Order = 0 for codecov
-    auto cos0 = cos(make_fvar<T, 0>(cx));
-    BOOST_REQUIRE_EQUAL(cos0.derivative(0), cos(cx));
-    auto sin0 = sin(make_fvar<T, 0>(cx));
-    BOOST_REQUIRE_EQUAL(sin0.derivative(0), sin(cx));
+    auto cos0 = cos(make_fvar<T,0>(cx));
+    BOOST_REQUIRE(cos0.derivative(0) == cos(cx));
+    auto sin0 = sin(make_fvar<T,0>(cx));
+    BOOST_REQUIRE(sin0.derivative(0) == sin(cx));
   }
 };
 
 BOOST_AUTO_TEST_CASE(cos_and_sin)
 {
-boost::fusion::for_each(bin_float_types, cos_and_sin_test()
-);
-}
-
-struct acos_test_test {
-  template<typename T>
-  void operator()(const T &) const {
+    boost::fusion::for_each(bin_float_types, cos_and_sin_test());
+}
+
+struct acos_test_test
+{
+  template<typename T>
+  void operator()(const T&) const
+  {
     const T eps = 300*std::numeric_limits<T>::epsilon(); // percent
     using std::acos;
     using std::pow;
     using std::sqrt;
     constexpr int m = 5;
     const T cx = 0.5;
-    auto x = make_fvar<T, m>(cx);
+    auto x = make_fvar<T,m>(cx);
     auto y = acos(x);
-    BOOST_REQUIRE_EQUAL(y.derivative(0), acos(cx));
-    BOOST_REQUIRE_CLOSE(y.derivative(1), -1/sqrt(1 - cx*cx), eps);
-    BOOST_REQUIRE_CLOSE(y.derivative(2), -cx/pow(1 - cx*cx, 1.5), eps);
-    BOOST_REQUIRE_CLOSE(y.derivative(3), -(2*cx*cx + 1)/pow(1 - cx*cx, 2.5), eps);
-    BOOST_REQUIRE_CLOSE(y.derivative(4), -3*cx*(2*cx*cx + 3)/pow(1 - cx*cx, 3.5), eps);
-    BOOST_REQUIRE_CLOSE(y.derivative(5), -(24*(cx*cx + 3)*cx*cx + 9)/pow(1 - cx*cx, 4.5), eps);
+    BOOST_REQUIRE(y.derivative(0) == acos(cx));
+    BOOST_REQUIRE_CLOSE(y.derivative(1), -1/sqrt(1-cx*cx), eps);
+    BOOST_REQUIRE_CLOSE(y.derivative(2), -cx/pow(1-cx*cx,1.5), eps);
+    BOOST_REQUIRE_CLOSE(y.derivative(3), -(2*cx*cx+1)/pow(1-cx*cx,2.5), eps);
+    BOOST_REQUIRE_CLOSE(y.derivative(4), -3*cx*(2*cx*cx+3)/pow(1-cx*cx,3.5), eps);
+    BOOST_REQUIRE_CLOSE(y.derivative(5), -(24*(cx*cx+3)*cx*cx+9)/pow(1-cx*cx,4.5), eps);
   }
 };
 
 BOOST_AUTO_TEST_CASE(acos_test)
 {
-boost::fusion::for_each(bin_float_types, acos_test_test()
-);
-}
-
-struct acosh_test_test {
-  template<typename T>
-  void operator()(const T &) const {
+    boost::fusion::for_each(bin_float_types, acos_test_test());
+}
+
+struct acosh_test_test
+{
+  template<typename T>
+  void operator()(const T&) const
+  {
     const T eps = 300*std::numeric_limits<T>::epsilon(); // percent
     using std::acosh;
     constexpr int m = 5;
     const T cx = 2;
-    auto x = make_fvar<T, m>(cx);
+    auto x = make_fvar<T,m>(cx);
     auto y = acosh(x);
-    //BOOST_REQUIRE_EQUAL(y.derivative(0) , acosh(cx)); // FAILS! acosh(2) is overloaded for integral types
-    BOOST_REQUIRE_EQUAL(y.derivative(0), acosh(static_cast<T>(x)));
+    //BOOST_REQUIRE(y.derivative(0) == acosh(cx)); // FAILS! acosh(2) is overloaded for integral types
+    BOOST_REQUIRE(y.derivative(0) == acosh(static_cast<T>(x)));
     BOOST_REQUIRE_CLOSE(y.derivative(1), 1/boost::math::constants::root_three<T>(), eps);
     BOOST_REQUIRE_CLOSE(y.derivative(2), -2/(3*boost::math::constants::root_three<T>()), eps);
     BOOST_REQUIRE_CLOSE(y.derivative(3), 1/boost::math::constants::root_three<T>(), eps);
@@ -1266,103 +1323,106 @@
 
 BOOST_AUTO_TEST_CASE(acosh_test)
 {
-boost::fusion::for_each(bin_float_types, acosh_test_test()
-);
-}
-
-struct asin_test_test {
-  template<typename T>
-  void operator()(const T &) const {
+    boost::fusion::for_each(bin_float_types, acosh_test_test());
+}
+
+struct asin_test_test
+{
+  template<typename T>
+  void operator()(const T&) const
+  {
     const T eps = 300*std::numeric_limits<T>::epsilon(); // percent
     using std::asin;
     using std::pow;
     using std::sqrt;
     constexpr int m = 5;
     const T cx = 0.5;
-    auto x = make_fvar<T, m>(cx);
+    auto x = make_fvar<T,m>(cx);
     auto y = asin(x);
-    BOOST_REQUIRE_EQUAL(y.derivative(0), asin(cx));
-    BOOST_REQUIRE_CLOSE(y.derivative(1), 1/sqrt(1 - cx*cx), eps);
-    BOOST_REQUIRE_CLOSE(y.derivative(2), cx/pow(1 - cx*cx, 1.5), eps);
-    BOOST_REQUIRE_CLOSE(y.derivative(3), (2*cx*cx + 1)/pow(1 - cx*cx, 2.5), eps);
-    BOOST_REQUIRE_CLOSE(y.derivative(4), 3*cx*(2*cx*cx + 3)/pow(1 - cx*cx, 3.5), eps);
-    BOOST_REQUIRE_CLOSE(y.derivative(5), (24*(cx*cx + 3)*cx*cx + 9)/pow(1 - cx*cx, 4.5), eps);
+    BOOST_REQUIRE(y.derivative(0) == asin(cx));
+    BOOST_REQUIRE_CLOSE(y.derivative(1), 1/sqrt(1-cx*cx), eps);
+    BOOST_REQUIRE_CLOSE(y.derivative(2), cx/pow(1-cx*cx,1.5), eps);
+    BOOST_REQUIRE_CLOSE(y.derivative(3), (2*cx*cx+1)/pow(1-cx*cx,2.5), eps);
+    BOOST_REQUIRE_CLOSE(y.derivative(4), 3*cx*(2*cx*cx+3)/pow(1-cx*cx,3.5), eps);
+    BOOST_REQUIRE_CLOSE(y.derivative(5), (24*(cx*cx+3)*cx*cx+9)/pow(1-cx*cx,4.5), eps);
   }
 };
 
 BOOST_AUTO_TEST_CASE(asin_test)
 {
-boost::fusion::for_each(bin_float_types, asin_test_test()
-);
-}
-
-struct asin_infinity_test {
-  template<typename T>
-  void operator()(const T &) const {
+    boost::fusion::for_each(bin_float_types, asin_test_test());
+}
+
+struct asin_infinity_test
+{
+  template<typename T>
+  void operator()(const T&) const
+  {
     const T eps = 100*std::numeric_limits<T>::epsilon(); // percent
     constexpr int m = 5;
-    auto x = make_fvar<T, m>(1);
+    auto x = make_fvar<T,m>(1);
     auto y = asin(x);
     //std::cout << "asin(1) = " << y << std::endl; // depth(1)(1.5707963267949,inf,inf,-nan,-nan,-nan)
     BOOST_REQUIRE_CLOSE(y.derivative(0), boost::math::constants::half_pi<T>(), eps); // MacOS is not exact
-    BOOST_REQUIRE_EQUAL(y.derivative(1), std::numeric_limits<T>::infinity());
+    BOOST_REQUIRE(y.derivative(1) == std::numeric_limits<T>::infinity());
   }
 };
 
 BOOST_AUTO_TEST_CASE(asin_infinity)
 {
-boost::fusion::for_each(bin_float_types, asin_infinity_test()
-);
-boost::fusion::for_each(multiprecision_float_types, asin_infinity_test()
-);
-}
-
-struct asin_derivative_test {
-  template<typename T>
-  void operator()(const T &) const {
+    boost::fusion::for_each(bin_float_types, asin_infinity_test());
+    boost::fusion::for_each(multiprecision_float_types, asin_infinity_test());
+}
+
+struct asin_derivative_test
+{
+  template<typename T>
+  void operator()(const T&) const
+  {
     const T eps = 300*std::numeric_limits<T>::epsilon(); // percent
     using std::pow;
     using std::sqrt;
     constexpr int m = 4;
     const T cx = 0.5;
-    auto x = make_fvar<T, m>(cx);
-    auto y = 1 - x*x;
-    BOOST_REQUIRE_EQUAL(y.derivative(0), 1 - cx*cx);
-    BOOST_REQUIRE_EQUAL(y.derivative(1), -2*cx);
-    BOOST_REQUIRE_EQUAL(y.derivative(2), -2);
-    BOOST_REQUIRE_EQUAL(y.derivative(3), 0);
-    BOOST_REQUIRE_EQUAL(y.derivative(4), 0);
+    auto x = make_fvar<T,m>(cx);
+    auto y = 1-x*x;
+    BOOST_REQUIRE(y.derivative(0) == 1-cx*cx);
+    BOOST_REQUIRE(y.derivative(1) == -2*cx);
+    BOOST_REQUIRE(y.derivative(2) == -2);
+    BOOST_REQUIRE(y.derivative(3) == 0);
+    BOOST_REQUIRE(y.derivative(4) == 0);
     y = sqrt(y);
-    BOOST_REQUIRE_EQUAL(y.derivative(0), sqrt(1 - cx*cx));
-    BOOST_REQUIRE_CLOSE(y.derivative(1), -cx/sqrt(1 - cx*cx), eps);
-    BOOST_REQUIRE_CLOSE(y.derivative(2), -1/pow(1 - cx*cx, 1.5), eps);
-    BOOST_REQUIRE_CLOSE(y.derivative(3), -3*cx/pow(1 - cx*cx, 2.5), eps);
-    BOOST_REQUIRE_CLOSE(y.derivative(4), -(12*cx*cx + 3)/pow(1 - cx*cx, 3.5), eps);
+    BOOST_REQUIRE(y.derivative(0) == sqrt(1-cx*cx));
+    BOOST_REQUIRE_CLOSE(y.derivative(1), -cx/sqrt(1-cx*cx), eps);
+    BOOST_REQUIRE_CLOSE(y.derivative(2), -1/pow(1-cx*cx,1.5), eps);
+    BOOST_REQUIRE_CLOSE(y.derivative(3), -3*cx/pow(1-cx*cx,2.5), eps);
+    BOOST_REQUIRE_CLOSE(y.derivative(4), -(12*cx*cx+3)/pow(1-cx*cx,3.5), eps);
     y = y.inverse(); // asin'(x) = 1 / sqrt(1-x*x).
-    BOOST_REQUIRE_CLOSE(y.derivative(0), 1/sqrt(1 - cx*cx), eps);
-    BOOST_REQUIRE_CLOSE(y.derivative(1), cx/pow(1 - cx*cx, 1.5), eps);
-    BOOST_REQUIRE_CLOSE(y.derivative(2), (2*cx*cx + 1)/pow(1 - cx*cx, 2.5), eps);
-    BOOST_REQUIRE_CLOSE(y.derivative(3), 3*cx*(2*cx*cx + 3)/pow(1 - cx*cx, 3.5), eps);
-    BOOST_REQUIRE_CLOSE(y.derivative(4), (24*(cx*cx + 3)*cx*cx + 9)/pow(1 - cx*cx, 4.5), eps);
+    BOOST_REQUIRE_CLOSE(y.derivative(0), 1/sqrt(1-cx*cx), eps);
+    BOOST_REQUIRE_CLOSE(y.derivative(1), cx/pow(1-cx*cx,1.5), eps);
+    BOOST_REQUIRE_CLOSE(y.derivative(2), (2*cx*cx+1)/pow(1-cx*cx,2.5), eps);
+    BOOST_REQUIRE_CLOSE(y.derivative(3), 3*cx*(2*cx*cx+3)/pow(1-cx*cx,3.5), eps);
+    BOOST_REQUIRE_CLOSE(y.derivative(4), (24*(cx*cx+3)*cx*cx+9)/pow(1-cx*cx,4.5), eps);
   }
 };
 
 BOOST_AUTO_TEST_CASE(asin_derivative)
 {
-boost::fusion::for_each(bin_float_types, asin_derivative_test()
-);
-}
-
-struct asinh_test_test {
-  template<typename T>
-  void operator()(const T &) const {
+    boost::fusion::for_each(bin_float_types, asin_derivative_test());
+}
+
+struct asinh_test_test
+{
+  template<typename T>
+  void operator()(const T&) const
+  {
     const T eps = 300*std::numeric_limits<T>::epsilon(); // percent
     using std::asinh;
     constexpr int m = 5;
     const T cx = 1;
-    auto x = make_fvar<T, m>(cx);
+    auto x = make_fvar<T,m>(cx);
     auto y = asinh(x);
-    BOOST_REQUIRE_EQUAL(y.derivative(0), asinh(cx));
+    BOOST_REQUIRE(y.derivative(0) == asinh(cx));
     BOOST_REQUIRE_CLOSE(y.derivative(1), 1/boost::math::constants::root_two<T>(), eps);
     BOOST_REQUIRE_CLOSE(y.derivative(2), -1/(2*boost::math::constants::root_two<T>()), eps);
     BOOST_REQUIRE_CLOSE(y.derivative(3), 1/(4*boost::math::constants::root_two<T>()), eps);
@@ -1373,21 +1433,22 @@
 
 BOOST_AUTO_TEST_CASE(asinh_test)
 {
-boost::fusion::for_each(bin_float_types, asinh_test_test()
-);
-}
-
-struct atanh_test_test {
-  template<typename T>
-  void operator()(const T &) const {
+    boost::fusion::for_each(bin_float_types, asinh_test_test());
+}
+
+struct atanh_test_test
+{
+  template<typename T>
+  void operator()(const T&) const
+  {
     const T eps = 300*std::numeric_limits<T>::epsilon(); // percent
     using std::atanh;
     constexpr int m = 5;
     const T cx = 0.5;
-    auto x = make_fvar<T, m>(cx);
+    auto x = make_fvar<T,m>(cx);
     auto y = atanh(x);
-    // BOOST_REQUIRE_EQUAL(y.derivative(0) , atanh(cx)); // fails due to overload
-    BOOST_REQUIRE_EQUAL(y.derivative(0), atanh(static_cast<T>(x)));
+    // BOOST_REQUIRE(y.derivative(0) == atanh(cx)); // fails due to overload
+    BOOST_REQUIRE(y.derivative(0) == atanh(static_cast<T>(x)));
     BOOST_REQUIRE_CLOSE(y.derivative(1), static_cast<T>(4)/3, eps);
     BOOST_REQUIRE_CLOSE(y.derivative(2), static_cast<T>(16)/9, eps);
     BOOST_REQUIRE_CLOSE(y.derivative(3), static_cast<T>(224)/27, eps);
@@ -1398,45 +1459,46 @@
 
 BOOST_AUTO_TEST_CASE(atanh_test)
 {
-boost::fusion::for_each(bin_float_types, atanh_test_test()
-);
-}
-
-struct atan_test_test {
-  template<typename T>
-  void operator()(const T &) const {
+    boost::fusion::for_each(bin_float_types, atanh_test_test());
+}
+
+struct atan_test_test
+{
+  template<typename T>
+  void operator()(const T&) const
+  {
     constexpr int m = 5;
     constexpr float cx = 1.0;
-    const auto x = make_fvar<T, m>(cx);
+    const auto x = make_fvar<T,m>(cx);
     auto y = atan(x);
-    BOOST_REQUIRE_EQUAL(y.derivative(0), boost::math::constants::pi<T>()/4);
-    BOOST_REQUIRE_EQUAL(y.derivative(1), 0.5);
-    BOOST_REQUIRE_EQUAL(y.derivative(2), -0.5);
-    BOOST_REQUIRE_EQUAL(y.derivative(3), 0.5);
-    BOOST_REQUIRE_EQUAL(y.derivative(4), 0.0);
-    BOOST_REQUIRE_EQUAL(y.derivative(5), -3.0);
+    BOOST_REQUIRE(y.derivative(0) == boost::math::constants::pi<T>()/4);
+    BOOST_REQUIRE(y.derivative(1) == 0.5);
+    BOOST_REQUIRE(y.derivative(2) == -0.5);
+    BOOST_REQUIRE(y.derivative(3) == 0.5);
+    BOOST_REQUIRE(y.derivative(4) == 0.0);
+    BOOST_REQUIRE(y.derivative(5) == -3.0);
   }
 };
 
 BOOST_AUTO_TEST_CASE(atan_test)
 {
-boost::fusion::for_each(bin_float_types, atan_test_test()
-);
-boost::fusion::for_each(multiprecision_float_types, atan_test_test()
-);
-}
-
-struct erf_test_test {
-  template<typename T>
-  void operator()(const T &) const {
+    boost::fusion::for_each(bin_float_types, atan_test_test());
+    boost::fusion::for_each(multiprecision_float_types, atan_test_test());
+}
+
+struct erf_test_test
+{
+  template<typename T>
+  void operator()(const T&) const
+  {
     const T eps = 300*std::numeric_limits<T>::epsilon(); // percent
     using std::erf;
     using namespace boost;
     constexpr int m = 5;
     constexpr float cx = 1.0;
-    const auto x = make_fvar<T, m>(cx);
+    const auto x = make_fvar<T,m>(cx);
     auto y = erf(x);
-    BOOST_REQUIRE_EQUAL(y.derivative(0), erf(static_cast<T>(x)));
+    BOOST_REQUIRE(y.derivative(0) == erf(static_cast<T>(x)));
     BOOST_REQUIRE_CLOSE(y.derivative(1), 2/(math::constants::e<T>()*math::constants::root_pi<T>()), eps);
     BOOST_REQUIRE_CLOSE(y.derivative(2), -4/(math::constants::e<T>()*math::constants::root_pi<T>()), eps);
     BOOST_REQUIRE_CLOSE(y.derivative(3), 4/(math::constants::e<T>()*math::constants::root_pi<T>()), eps);
@@ -1447,99 +1509,87 @@
 
 BOOST_AUTO_TEST_CASE(erf_test)
 {
-boost::fusion::for_each(bin_float_types, erf_test_test()
-);
-boost::fusion::for_each(multiprecision_float_types, erf_test_test()
-);
-}
-
-struct sinc_test_test {
-  template<typename T>
-<<<<<<< HEAD
-  void operator()(const T &) const {
-    const T eps = 5000*std::numeric_limits<T>::epsilon(); // percent
-=======
+    boost::fusion::for_each(bin_float_types, erf_test_test());
+    boost::fusion::for_each(multiprecision_float_types, erf_test_test());
+}
+
+struct sinc_test_test
+{
+  template<typename T>
   void operator()(const T&) const
   {
     const T eps = 20000*std::numeric_limits<T>::epsilon(); // percent
->>>>>>> 244b3844
     using std::sin;
     using std::cos;
     constexpr int m = 5;
     const T cx = 1;
-    auto x = make_fvar<T, m>(cx);
+    auto x = make_fvar<T,m>(cx);
     auto y = sinc(x);
-<<<<<<< HEAD
-    BOOST_REQUIRE_CLOSE(y.derivative(0), sin(1), eps);
-    BOOST_REQUIRE_CLOSE(y.derivative(1), cos(1) - sin(1), eps);
-    BOOST_REQUIRE_CLOSE(y.derivative(2), sin(1) - 2*cos(1), eps);
-    BOOST_REQUIRE_CLOSE(y.derivative(3), 5*cos(1) - 3*sin(1), eps);
-    BOOST_REQUIRE_CLOSE(y.derivative(4), 13*sin(1) - 20*cos(1), eps);
-    BOOST_REQUIRE_CLOSE(y.derivative(5), 101*cos(1) - 65*sin(1), eps);
-=======
     BOOST_REQUIRE_CLOSE(y.derivative(0), sin(cx), eps);
     BOOST_REQUIRE_CLOSE(y.derivative(1), cos(cx)-sin(cx), eps);
     BOOST_REQUIRE_CLOSE(y.derivative(2), sin(cx)-2*cos(cx), eps);
     BOOST_REQUIRE_CLOSE(y.derivative(3), 5*cos(cx)-3*sin(cx), eps);
     BOOST_REQUIRE_CLOSE(y.derivative(4), 13*sin(cx)-20*cos(cx), eps);
     BOOST_REQUIRE_CLOSE(y.derivative(5), 101*cos(cx)-65*sin(cx), eps);
->>>>>>> 244b3844
     // Test at x = 0
-    auto y2 = sinc(make_fvar<T, 10>(0));
+    auto y2 = sinc(make_fvar<T,10>(0));
     BOOST_REQUIRE_CLOSE(y2.derivative(0), 1, eps);
     BOOST_REQUIRE_CLOSE(y2.derivative(1), 0, eps);
-    BOOST_REQUIRE_CLOSE(y2.derivative(2), -cx/3, eps);
+    BOOST_REQUIRE_CLOSE(y2.derivative(2), -static_cast<T>(1)/3, eps);
     BOOST_REQUIRE_CLOSE(y2.derivative(3), 0, eps);
-    BOOST_REQUIRE_CLOSE(y2.derivative(4), cx/5, eps);
+    BOOST_REQUIRE_CLOSE(y2.derivative(4), static_cast<T>(1)/5, eps);
     BOOST_REQUIRE_CLOSE(y2.derivative(5), 0, eps);
-    BOOST_REQUIRE_CLOSE(y2.derivative(6), -cx/7, eps);
+    BOOST_REQUIRE_CLOSE(y2.derivative(6), -static_cast<T>(1)/7, eps);
     BOOST_REQUIRE_CLOSE(y2.derivative(7), 0, eps);
-    BOOST_REQUIRE_CLOSE(y2.derivative(8), cx/9, eps);
+    BOOST_REQUIRE_CLOSE(y2.derivative(8), static_cast<T>(1)/9, eps);
     BOOST_REQUIRE_CLOSE(y2.derivative(9), 0, eps);
-    BOOST_REQUIRE_CLOSE(y2.derivative(10), -cx/11, eps);
+    BOOST_REQUIRE_CLOSE(y2.derivative(10), -static_cast<T>(1)/11, eps);
   }
 };
 
 BOOST_AUTO_TEST_CASE(sinc_test)
 {
-boost::fusion::for_each(bin_float_types, sinc_test_test()
-);
-}
-
-struct sinh_and_cosh_test {
-  template<typename T>
-  void operator()(const T &) const {
+    boost::fusion::for_each(bin_float_types, sinc_test_test());
+}
+
+struct sinh_and_cosh_test
+{
+  template<typename T>
+  void operator()(const T&) const
+  {
     const T eps = 300*std::numeric_limits<T>::epsilon(); // percent
     using std::sinh;
     constexpr int m = 5;
     const T cx = 1;
-    auto x = make_fvar<T, m>(cx);
+    auto x = make_fvar<T,m>(cx);
     auto s = sinh(x);
     auto c = cosh(x);
-    BOOST_REQUIRE_EQUAL(s.derivative(0), sinh(static_cast<T>(x)));
-    BOOST_REQUIRE_EQUAL(c.derivative(0), cosh(static_cast<T>(x)));
-    for (size_t i = 0; i <= m; ++i) {
-      BOOST_REQUIRE_CLOSE(s.derivative(i), static_cast<T>(i & 1 ? c : s), eps);
-      BOOST_REQUIRE_CLOSE(c.derivative(i), static_cast<T>(i & 1 ? s : c), eps);
+    BOOST_REQUIRE(s.derivative(0) == sinh(static_cast<T>(x)));
+    BOOST_REQUIRE(c.derivative(0) == cosh(static_cast<T>(x)));
+    for (size_t i=0 ; i<=m ; ++i)
+    {
+        BOOST_REQUIRE_CLOSE(s.derivative(i), static_cast<T>(i&1?c:s), eps);
+        BOOST_REQUIRE_CLOSE(c.derivative(i), static_cast<T>(i&1?s:c), eps);
     }
   }
 };
 
 BOOST_AUTO_TEST_CASE(sinh_and_cosh)
 {
-boost::fusion::for_each(bin_float_types, sinh_and_cosh_test()
-);
-}
-
-struct tan_test_test {
-  template<typename T>
-  void operator()(const T &) const {
+    boost::fusion::for_each(bin_float_types, sinh_and_cosh_test());
+}
+
+struct tan_test_test
+{
+  template<typename T>
+  void operator()(const T&) const
+  {
     const T eps = 800*std::numeric_limits<T>::epsilon(); // percent
     using std::sqrt;
     constexpr int m = 5;
     const T cx = boost::math::constants::third_pi<T>();
     const T root_three = boost::math::constants::root_three<T>();
-    const auto x = make_fvar<T, m>(cx);
+    const auto x = make_fvar<T,m>(cx);
     auto y = tan(x);
     BOOST_REQUIRE_CLOSE(y.derivative(0), root_three, eps);
     BOOST_REQUIRE_CLOSE(y.derivative(1), 4.0, eps);
@@ -1552,107 +1602,110 @@
 
 BOOST_AUTO_TEST_CASE(tan_test)
 {
-boost::fusion::for_each(bin_float_types, tan_test_test()
-);
-}
-
-struct fmod_test_test {
-  template<typename T>
-  void operator()(const T &) const {
+    boost::fusion::for_each(bin_float_types, tan_test_test());
+}
+
+struct fmod_test_test
+{
+  template<typename T>
+  void operator()(const T&) const
+  {
     constexpr int m = 3;
     constexpr float cx = 3.25;
     const T cy = 0.5;
-    auto x = make_fvar<T, m>(cx);
-    auto y = fmod(x, autodiff_fvar<T, m>(cy));
-    BOOST_REQUIRE_EQUAL(y.derivative(0), 0.25);
-    BOOST_REQUIRE_EQUAL(y.derivative(1), 1.0);
-    BOOST_REQUIRE_EQUAL(y.derivative(2), 0.0);
-    BOOST_REQUIRE_EQUAL(y.derivative(3), 0.0);
+    auto x = make_fvar<T,m>(cx);
+    auto y = fmod(x,autodiff_fvar<T,m>(cy));
+    BOOST_REQUIRE(y.derivative(0) == 0.25);
+    BOOST_REQUIRE(y.derivative(1) == 1.0);
+    BOOST_REQUIRE(y.derivative(2) == 0.0);
+    BOOST_REQUIRE(y.derivative(3) == 0.0);
   }
 };
 
 BOOST_AUTO_TEST_CASE(fmod_test)
 {
-boost::fusion::for_each(bin_float_types, fmod_test_test()
-);
-boost::fusion::for_each(multiprecision_float_types, fmod_test_test()
-);
-}
-
-struct round_and_trunc_test {
-  template<typename T>
-  void operator()(const T &) const {
+    boost::fusion::for_each(bin_float_types, fmod_test_test());
+    boost::fusion::for_each(multiprecision_float_types, fmod_test_test());
+}
+
+struct round_and_trunc_test
+{
+  template<typename T>
+  void operator()(const T&) const
+  {
     using std::round;
     using std::trunc;
     constexpr int m = 3;
     constexpr float cx = 3.25;
-    auto x = make_fvar<T, m>(cx);
+    auto x = make_fvar<T,m>(cx);
     auto y = round(x);
-    BOOST_REQUIRE_EQUAL(y.derivative(0), round(cx));
-    BOOST_REQUIRE_EQUAL(y.derivative(1), 0.0);
-    BOOST_REQUIRE_EQUAL(y.derivative(2), 0.0);
-    BOOST_REQUIRE_EQUAL(y.derivative(3), 0.0);
+    BOOST_REQUIRE(y.derivative(0) == round(cx));
+    BOOST_REQUIRE(y.derivative(1) == 0.0);
+    BOOST_REQUIRE(y.derivative(2) == 0.0);
+    BOOST_REQUIRE(y.derivative(3) == 0.0);
     y = trunc(x);
-    BOOST_REQUIRE_EQUAL(y.derivative(0), trunc(cx));
-    BOOST_REQUIRE_EQUAL(y.derivative(1), 0.0);
-    BOOST_REQUIRE_EQUAL(y.derivative(2), 0.0);
-    BOOST_REQUIRE_EQUAL(y.derivative(3), 0.0);
+    BOOST_REQUIRE(y.derivative(0) == trunc(cx));
+    BOOST_REQUIRE(y.derivative(1) == 0.0);
+    BOOST_REQUIRE(y.derivative(2) == 0.0);
+    BOOST_REQUIRE(y.derivative(3) == 0.0);
   }
 };
 
 BOOST_AUTO_TEST_CASE(round_and_trunc)
 {
-boost::fusion::for_each(bin_float_types, round_and_trunc_test()
-);
-boost::fusion::for_each(multiprecision_float_types, round_and_trunc_test()
-);
-}
-
-struct iround_and_itrunc_test {
-  template<typename T>
-  void operator()(const T &) const {
+    boost::fusion::for_each(bin_float_types, round_and_trunc_test());
+    boost::fusion::for_each(multiprecision_float_types, round_and_trunc_test());
+}
+
+struct iround_and_itrunc_test
+{
+  template<typename T>
+  void operator()(const T&) const
+  {
     using namespace boost::math;
     constexpr int m = 3;
     constexpr float cx = 3.25;
-    auto x = make_fvar<T, m>(cx);
+    auto x = make_fvar<T,m>(cx);
     int y = iround(x);
-    BOOST_REQUIRE_EQUAL(y, iround(cx));
+    BOOST_REQUIRE(y == iround(cx));
     y = itrunc(x);
-    BOOST_REQUIRE_EQUAL(y, itrunc(cx));
+    BOOST_REQUIRE(y == itrunc(cx));
   }
 };
 
 BOOST_AUTO_TEST_CASE(iround_and_itrunc)
 {
-boost::fusion::for_each(bin_float_types, iround_and_itrunc_test()
-);
-boost::fusion::for_each(multiprecision_float_types, iround_and_itrunc_test()
-);
-}
-
-struct lambert_w0_test_test {
-  template<typename T>
-  void operator()(const T &) const {
+    boost::fusion::for_each(bin_float_types, iround_and_itrunc_test());
+    boost::fusion::for_each(multiprecision_float_types, iround_and_itrunc_test());
+}
+
+struct lambert_w0_test_test
+{
+  template<typename T>
+  void operator()(const T&) const
+  {
     const T eps = 1000*std::numeric_limits<T>::epsilon(); // percent
     constexpr int m = 10;
-    const T cx = 3;
+    constexpr T cx = 3;
     // Mathematica: N[Table[D[ProductLog[x], {x, n}], {n, 0, 10}] /. x -> 3, 52]
-    const char *const answers[m + 1]{"1.049908894964039959988697070552897904589466943706341",
-                                     "0.1707244807388472968312949774415522047470762509741737",
-                                     "-0.04336545501146252734105411312976167858858970875797718",
-                                     "0.02321456264324789334313200360870492961288748451791104",
-                                     "-0.01909049778427783072663170526188353869136655225133878",
-                                     "0.02122935002563637629500975949987796094687564718834156",
-                                     "-0.02979093848448877259041971538394953658978044986784643",
-                                     "0.05051290266216717699803334605370337985567016837482099",
-                                     "-0.1004503154972645060971099914384090562800544486549660",
-                                     "0.2292464437392250211967939182075930820454464472006425",
-                                     "-0.5905839053125614593682763387470654123192290838719517"};
-    auto x = make_fvar<T, m>(cx);
+    const char* const answers[m+1] {
+        "1.049908894964039959988697070552897904589466943706341",
+        "0.1707244807388472968312949774415522047470762509741737",
+        "-0.04336545501146252734105411312976167858858970875797718",
+        "0.02321456264324789334313200360870492961288748451791104",
+        "-0.01909049778427783072663170526188353869136655225133878",
+        "0.02122935002563637629500975949987796094687564718834156",
+        "-0.02979093848448877259041971538394953658978044986784643",
+        "0.05051290266216717699803334605370337985567016837482099",
+        "-0.1004503154972645060971099914384090562800544486549660",
+        "0.2292464437392250211967939182075930820454464472006425",
+        "-0.5905839053125614593682763387470654123192290838719517"};
+    auto x = make_fvar<T,m>(cx);
     auto y = lambert_w0(x);
-    for (int i = 0; i <= m; ++i) {
-      const T answer = boost::lexical_cast<T>(answers[i]);
-      BOOST_REQUIRE_CLOSE(y.derivative(i), answer, eps);
+    for (int i=0 ; i<=m ; ++i)
+    {
+        const T answer = boost::lexical_cast<T>(answers[i]);
+        BOOST_REQUIRE_CLOSE(y.derivative(i), answer, eps);
     }
     //const T cx0 = -1 / boost::math::constants::e<T>();
     //auto edge = lambert_w0(make_fvar<T,m>(cx0));
@@ -1665,369 +1718,119 @@
 
 BOOST_AUTO_TEST_CASE(lambert_w0_test)
 {
-boost::fusion::for_each(bin_float_types, lambert_w0_test_test()
-);
-boost::fusion::for_each(multiprecision_float_types, lambert_w0_test_test()
-);
-}
-
-struct lround_llround_truncl_test {
-  template<typename T>
-  void operator()(const T &) const {
+    boost::fusion::for_each(bin_float_types, lambert_w0_test_test());
+    boost::fusion::for_each(multiprecision_float_types, lambert_w0_test_test());
+}
+
+struct lround_llround_truncl_test
+{
+  template<typename T>
+  void operator()(const T&) const
+  {
     using std::lround;
     using std::llround;
     //using std::truncl; // truncl not supported by boost::multiprecision types.
     constexpr int m = 3;
-<<<<<<< HEAD
-    constexpr float cx = 3.25;
-    auto x = make_fvar<T, m>(cx);
-=======
     const T cx = 3.25;
     auto x = make_fvar<T,m>(cx);
->>>>>>> 244b3844
     long yl = lround(x);
-    BOOST_REQUIRE_EQUAL(yl, lround(cx));
+    BOOST_REQUIRE(yl == lround(cx));
     long long yll = llround(x);
-<<<<<<< HEAD
-    BOOST_REQUIRE_EQUAL(yll, llround(cx));
-    long double yld = truncl(x);
-    BOOST_REQUIRE_EQUAL(yld, truncl(cx));
-=======
     BOOST_REQUIRE(yll == llround(cx));
     //long double yld = truncl(x);
     //BOOST_REQUIRE(yld == truncl(cx));
->>>>>>> 244b3844
   }
 };
 
 BOOST_AUTO_TEST_CASE(lround_llround_truncl)
 {
-boost::fusion::for_each(bin_float_types, lround_llround_truncl_test()
-);
-boost::fusion::for_each(multiprecision_float_types, lround_llround_truncl_test()
-);
-}
-
-struct mixed_partials_test {
-  template<typename T>
-  void operator()(const T &) const {
+    boost::fusion::for_each(bin_float_types, lround_llround_truncl_test());
+    boost::fusion::for_each(multiprecision_float_types, lround_llround_truncl_test());
+}
+
+struct mixed_partials_test
+{
+  template<typename T>
+  void operator()(const T&) const
+  {
     const T eps = 20000e2*std::numeric_limits<T>::epsilon(); // percent
     // Derivatives calculated from symbolic differentiation by Mathematica for comparison.
-    const char *const answers[] = {"19878.40628980434922342465374997798674242532797789489",
-                                   "20731.74838274939517275508122761443159515217855975002",
-                                   "14667.60767623939014840117674691707821648144188283774",
-                                   "1840.559936449813118734351750381849294157477519107602",
-                                   "-9219.318005237072129605008516120710807803827373819700",
-                                   "-7272.300634012811783845589472196110804386170683300081",
-                                   "-2135.296370062283924160196772166043360841114107521292",
-                                   "3095.081027251846799545897828297310835169325417217168",
-                                   "4249.026762908615627428402369471953790564918480025345",
-                                   "2063.989061062734416582172072883742097425754355167541",
-                                   "-885.5284114876496084068555333811894392182458751895290",
-                                   "-1962.133420441743158021558423645064067562765178375508",
-                                   "-1846.899830787084518564013512948598850243350915531775",
-                                   "-160.9590127603295755195950112199107484483554942817846",
-                                   "1091.039412341633994110997652976585409621806446647794",
-                                   "452.4395574345229946707651998323417632800605985181691",
-                                   "666.4013922727704990031159406121675703174518834914461",
-                                   "-415.6464114333629107803309520898363153301435468382605",
-                                   "-625.1464179039986361267627631122900331946746137220517",
-                                   "369.9491669772617110087494756677334192842413470837587",
-                                   "-24330.89613849389343130420303653062335840497802221681",
-                                   "-18810.41605175626752065686192937776868736029049989926",
-                                   "-4890.406122702359099863022925593448420259414896197252",
-                                   "8833.005054768976417065486877649473665597894570245307",
-                                   "8484.350739681613747819854384228795938450532463850094",
-                                   "3097.204151240398893507362023543393154680147349049848",
-                                   "-3255.045136783440612110181337652522080890693968833148",
-                                   "-4342.778553332193097878812792875447018366988006584840",
-                                   "-2407.987237906523486012534085031032446996713414362131",
-                                   "861.1173916470300084261504495377425043024739914571554",
-                                   "2436.743725763308619092960749816106318692933687303014",
-                                   "-19.24649610733827783846392798978023489104363382129689",
-                                   "187.7855148870511714395275130898958731897480766620821",
-                                   "-1259.466063335212195169531010871023748854744563232277",
-                                   "-709.6860523972158261343923419671629587637051060458295",
-                                   "1423.000558608604536932163648918899935569543711292466",
-                                   "484.9208133389233959103861107714757012185008046446372",
-                                   "763.9746885074453180462508029718247316712990115789154",
-                                   "-327.4162918228055568224139277603073169658358026440432",
-                                   "-1122.337707248494521123614369562896901904418640152220",
-                                   "23973.06007192346989337502250398494874845408708506720",
-                                   "8840.543151778796869949670401421984604862699128880003",
-                                   "-9082.571033221549378277312292526023838132689941236879",
-                                   "-12270.27378289258717737657881957466807305650429436397",
-                                   "-4320.434071420599854743576892819691675331049612545664",
-                                   "3281.351967707280898543984556670710235259118405463698",
-                                   "5880.336263083418767219493592767818708317492833223933",
-                                   "-1288.482785219706549809211085113790275109642879331959",
-                                   "-803.9713537626580526627976840414468844364935388365037",
-                                   "-2986.387245331698390346145949708414455858834967096376",
-                                   "-586.7316859822658306283656047992829723003491823675739",
-                                   "3929.073189280739356198769778905960586080418779863615",
-                                   "1453.728280983826630077825553258703050898056317382483",
-                                   "1037.878071685953829685046234106860743366780050925514",
-                                   "-1482.745805277401336553926171580259185140208053329753",
-                                   "-1877.134792933828810602377451370316364621357891989679",
-                                   "-931.7138710369298207131581126980851620513905805624544",
-                                   "254.6565590420322632851077818917210811815919344882311",
-                                   "1391.248064745611663849820246430123214796614030838600",
-                                   "-431.4820563154137955051720207563800896297257103310465",
-                                   "16975.34005365179555009050533000516107937041784876054",
-                                   "19662.60356303341709846238790020024593550984564081068",
-                                   "15765.85130704020004301064240357947656083104783442825",
-                                   "3972.155036195937013764185795634749937308876197976202",
-                                   "-8681.748539789720512499473840242996096730194203989543",
-                                   "-7703.183042460387656743498394861780784700076575106134",
-                                   "-3049.708696569518774040135942468704911634779352213044",
-                                   "2971.469685992270876159892302788930292108129670398058",
-                                   "4370.196499857550025657084783894747734031876677385611",
-                                   "2524.632473357435670756946837415389227139966527203701",
-                                   "-656.6080000236679071742450437463693211275208125750923",
-                                   "-2423.452917325258132591368397957959217829861665178601",
-                                   "-2074.987664204263204162199830716851483704870169031179",
-                                   "-381.2253794988132984501358802316138392247470857452486",
-                                   "1219.507245791997351017860252538035146744682380716428",
-                                   "805.3802239840836877339667281819652171888443003165988",
-                                   "838.4004190058912380470543219448821914235443115661655",
-                                   "-390.6125197108983831575656956558201636111305409512701",
-                                   "-828.2085489298235758253219930356006757081473789845849",
-                                   "293.8999854454994790079171865082094494146506490533363",
-                                   "-22965.85985843951977785883587223006628792405076928067",
-                                   "-20026.69101529929621743747554537576887048069629325374",
-                                   "-7316.092745063355996548975300169565482331369744607021",
-                                   "8632.466133972614659252310985982644793465043032940318",
-                                   "8987.046882870452266200748127338744248816756004290490",
-                                   "4199.925399536137541108783465785304128965582292174062",
-                                   "-2958.429850896062893179851696175634522187021390095560",
-                                   "-5665.563891218624062243686482808197054863235184904433",
-                                   "-2945.404552250341615883104643651287431663294281737652",
-                                   "555.6566272478262524735403145861484390537770707372992",
-                                   "2936.796403550079139218970638242013974322758744804216",
-                                   "651.5191650747110008135060635556227666232180743487328",
-                                   "444.7629427486155148584918602702161457622049333694568",
-                                   "-1390.989671799095801316658971275073184600067187023729",
-                                   "-1142.861468946763860859271224968631944511098747155437",
-                                   "1541.978723117340843491920690654997335632919116206279",
-                                   "455.7146063293814470171599782651235242129856311098151",
-                                   "998.7943503940357037260061331795191352937661538946216",
-                                   "-204.8485581981121295383497187536442450324011940647949",
-                                   "-1560.354115460478786113711476250386112014306509906244",
-                                   "25278.29450605247223516529112562423587288781657290275",
-                                   "11873.22337179046469888005044109378787446671408425048",
-                                   "-8242.187303368878103323785658604027555126374435611949",
-                                   "-15939.98056417465751946455567789306872745912255628512",
-                                   "-5648.833539698031486810309720694416837861242341227280",
-                                   "2751.513926122717118525029734574022921057261239749143",
-                                   "7349.432002479077129245930487320138527887196396579062",
-                                   "194.9972545980371127390142753318206783334452047502143",
-                                   "-402.8156857682688265622049800462325595907987257153782",
-                                   "-3518.871908683063371167722463713374376552181380727802",
-                                   "-1494.304793474682619087166400375396721307777439607909",
-                                   "4640.927509426080087451995953783429589632369803588940",
-                                   "1585.757705203227141964561144798400703219894640413562",
-                                   "1565.169992404407137888592924342582799362959736185298",
-                                   "-1513.259809733540018859089666188672238777297615451800",
-                                   "-2974.437872674680092826212901753475972242208819679978",
-                                   "-1203.236292653823441598437153564865951527142648802876",
-                                   "72.52425949879153384040698301599842998884036742649047",
-                                   "1871.625274253419949517250818647194858608124560073483",
-                                   "-2.489984337379681666361341362948045621969765070197429",
-                                   "14462.74423518633102580192225823524237502860825596609",
-                                   "18367.74740916432711689913219912502810575714860430297",
-                                   "16565.76324499673961400925630526921000337443450249297",
-                                   "6054.315252651102952034254100792777051580892954459740",
-                                   "-8084.981271982030146065497115893934803061545998433631",
-                                   "-7988.314359128201297240919364015959817416101519999194",
-                                   "-3989.319346941492698525859335371231602272119870228687",
-                                   "2616.721186534649016680934493970036169897788778926434",
-                                   "4420.859270970486562095630193355634655337290952862363",
-                                   "2973.033519764547909146474824627687039969488363657908",
-                                   "-324.1453016982713707989332262410969595194473127209825",
-                                   "-2843.242039958969221918101261762794653424879358390111",
-                                   "-2281.461806143289517702658392470195144560150025832652",
-                                   "-642.9353229582055924928927665183236308235598082837497",
-                                   "1299.287274176955358490409470855361289523321919337117",
-                                   "1238.597083372069762230817383681570828675426312803376",
-                                   "1021.334042770848165110529668635291528449691525937968",
-                                   "-329.0529345069271079573348500899329811170455711610811",
-                                   "-1046.254301544052075124857362060924818517694048905299",
-                                   "134.7343039554480655186788228552325941588620079791654",
-                                   "-21431.41643507661192392650726158493697457993678274754",
-                                   "-20856.88281479015784660571401663659059349708627445067",
-                                   "-9829.261970591930907585958999196966814861251125275804",
-                                   "7806.858647077811827981774785577363365546600234846335",
-                                   "9319.700085649568180114405924685286453652118439999060",
-                                   "5319.898768025758256383579171601100187435481641933401",
-                                   "-2387.954826466841736373447020403170264502066930376059",
-                                   "-6958.298525165359760665355886221309296550746152109847",
-                                   "-3468.539106391972560670887295398968213297736424267559",
-                                   "130.4167253342709401698825285623058661085645012029873",
-                                   "3371.139930235175987370940343096776588915600470241960",
-                                   "1569.232678004908105313880673484968847566948896728142",
-                                   "750.0912101179065245750415609380442359608197763310413",
-                                   "-1462.257209626597452197736652121394535208578921869658",
-                                   "-1661.577809630240615684355192771059515041884351493459",
-                                   "1509.628528603869133250456671040505284128185908768108",
-                                   "383.8950902580816259502239917715884779698864996879279",
-                                   "1248.051096343638013308778159911906703363730187986273",
-                                   "17.18569564265260274901760034571610990094333217519021",
-                                   "-2038.024598002604853054532645991188063394308018947374",
-                                   "26118.98132017823514803387529120810044029492871875474",
-                                   "14943.61943482227903328457116850255971625430735856355",
-                                   "-6650.686262276131072415580833374348889422387492668440",
-                                   "-19519.81529547404067945704333355155941895199228108631",
-                                   "-6983.190236500848647457042860591724089812405118922223",
-                                   "1899.297502873688983038424995203515277346497811783168",
-                                   "8715.003652642963488202943622358986745434720576722170",
-                                   "2368.150690681864301926962120618658083737878227231428",
-                                   "136.8920793093482831910443246272238406481527839521448",
-                                   "-3954.732706163417141961077488373290331419627965482785",
-                                   "-2673.556440231186786375595871506657802723673830409989",
-                                   "5078.483935249043594670125721926702845818403229980691",
-                                   "1643.459143721204817182772630730123271413273760820347",
-                                   "2182.216979506380293664703833586468523416961563720645",
-                                   "-1345.838830963620501537777318021157952722412472356094",
-                                   "-4309.285350629108413525304135326225818270616857298235",
-                                   "-1488.050869922417817689426519211523527088509094291312",
-                                   "-228.0584943070343720919835603886532454450555855354340",
-                                   "2373.398940425709177876367020236623713151456855728138",
-                                   "773.8481328103928058186643458500631723389600248582833",
-                                   "12294.40387737855548614823173849184004455244840062464",
-                                   "16977.34966571858301862913845572077593071467784570724",
-                                   "17057.17475622503175013658695220988017704387344177727",
-                                   "8121.189758511830935868344768490586007624092305459885",
-                                   "-7458.443541406284389918808653948439156033975014107187",
-                                   "-8134.131160882738058651976911725365291142418949378248",
-                                   "-4912.881158613784419581465435995807691111897279859302",
-                                   "2030.653136098933717888434825960516061206391833398177",
-                                   "4407.490527709412730881592594976776779312299897714205",
-                                   "3392.434568825892752350943548729559313328141534290860",
-                                   "104.0372355841506198680609232049783930050635078746762",
-                                   "-3180.817620484463214391157460812371170723810181051096",
-                                   "-2460.523987075069437321629265332968914260047631079537",
-                                   "-938.2209314069133432825590545267820890922150850657831",
-                                   "1315.246905571876456706320919211807375254975062430487",
-                                   "1735.862392405992188189147617586418269768276241147998",
-                                   "1209.759657223166954850207025399731503326968841680649",
-                                   "-227.3320054566642297128407910803774238020746116287390",
-                                   "-1266.126209991929259396966729664100401813091860201682",
-                                   "-123.0794572338149156803989321165094334755661021559442",
-                                   "-19806.90794333834685506732819834090525250045748665845",
-                                   "-21314.81635440575229337844631555492486744407550254908",
-                                   "-12317.58384430130805020250005527399703840208659666608",
-                                   "6349.418659888281474363154227419204673663621492760982",
-                                   "9489.819687696527735093973063679592839666155440941289",
-                                   "6409.538948456309994399374417972222747225748405617373",
-                                   "-1550.281799013125267606263057621300789555474258987989",
-                                   "-8109.711199785217512061886243157800006692908759687186",
-                                   "-3957.840330296874877742767473517819198882831790006004",
-                                   "-404.0796555836667858753163727999380679499192203780272",
-                                   "3693.614351301181980145006883746936633676934626580499",
-                                   "2716.146658322790064799415509615557123789406209068981",
-                                   "1094.591086641398900496318896947912437274250932576747",
-                                   "-1456.269645549946420883827817869876763706452982413420",
-                                   "-2244.380608735636962338392373719455877272151458411079",
-                                   "1268.593891556261871090883000459505759446497182073132",
-                                   "265.2206730327749346649809229271069944357537135668622",
-                                   "1496.091578778639488439197917198148587432113387871024",
-                                   "354.6137351047722781932932090799444060236757625488818",
-                                   "-2508.477110048684129181005769771219369377836598443263",
-                                   "26517.86140875157324686379805134248778305979287686214",
-                                   "17922.98387741915144079932445041215068937644694653527",
-                                   "-4328.259142127668040873054918170572859673703425721293",
-                                   "-22704.70245940080949074466622805971940616027152354999",
-                                   "-8268.613747173738971390434576274225941735552759965376",
-                                   "740.4056074392611464740778308961471299437619012164253",
-                                   "9848.900182836035080973766381422758538530595451048714",
-                                   "5213.598341476210337710365441072904970861063876340963",
-                                   "801.2462923723508233330997243930793458484750729415321",
-                                   "-4241.870133920767845856621968904769727964770527614244",
-                                   "-4092.241355868550570635569815488217469506874233892269",
-                                   "5074.435909206083943809967780457349942315503368249477",
-                                   "1607.765329254820915989772546102530187884674235100928",
-                                   "2861.155651116567526208762405651011317435252198548496",
-                                   "-918.9310546317296090214320737728927500362088478158839",
-                                   "-5803.211323646092019259074499814222806376618363553826",
-                                   "-1767.541897994477314401145980308432268207111761980100",
-                                   "-663.0646207520075726320417301262932382663072876188661",
-                                   "2837.903194613938414496183429129769829434890424213252",
-                                   "1976.319600747797717779881875290418720908121189218755"};
-    constexpr int Nw = 3;
-    constexpr int Nx = 2;
-    constexpr int Ny = 4;
-    constexpr int Nz = 3;
-    const auto w = make_fvar<T, Nw>(11);
-    const auto x = make_fvar<T, 0, Nx>(12);
-    const auto y = make_fvar<T, 0, 0, Ny>(13);
-    const auto z = make_fvar<T, 0, 0, 0, Nz>(14);
-    const auto v = mixed_partials_f(w, x, y, z); // auto = autodiff_fvar<double,Nw,Nx,Ny,Nz>
-    int ia = 0;
-    for (int iw = 0; iw <= Nw; ++iw)
-      for (int ix = 0; ix <= Nx; ++ix)
-        for (int iy = 0; iy <= Ny; ++iy)
-          for (int iz = 0; iz <= Nz; ++iz) {
-            const T answer = boost::lexical_cast<T>(answers[ia++]);
-            BOOST_REQUIRE_CLOSE(v.derivative(iw, ix, iy, iz), answer, eps);
-          }
+    const char* const answers[] = {"19878.40628980434922342465374997798674242532797789489","20731.74838274939517275508122761443159515217855975002","14667.60767623939014840117674691707821648144188283774","1840.559936449813118734351750381849294157477519107602","-9219.318005237072129605008516120710807803827373819700","-7272.300634012811783845589472196110804386170683300081","-2135.296370062283924160196772166043360841114107521292","3095.081027251846799545897828297310835169325417217168","4249.026762908615627428402369471953790564918480025345","2063.989061062734416582172072883742097425754355167541","-885.5284114876496084068555333811894392182458751895290","-1962.133420441743158021558423645064067562765178375508","-1846.899830787084518564013512948598850243350915531775","-160.9590127603295755195950112199107484483554942817846","1091.039412341633994110997652976585409621806446647794","452.4395574345229946707651998323417632800605985181691","666.4013922727704990031159406121675703174518834914461","-415.6464114333629107803309520898363153301435468382605","-625.1464179039986361267627631122900331946746137220517","369.9491669772617110087494756677334192842413470837587","-24330.89613849389343130420303653062335840497802221681","-18810.41605175626752065686192937776868736029049989926","-4890.406122702359099863022925593448420259414896197252","8833.005054768976417065486877649473665597894570245307","8484.350739681613747819854384228795938450532463850094","3097.204151240398893507362023543393154680147349049848","-3255.045136783440612110181337652522080890693968833148","-4342.778553332193097878812792875447018366988006584840","-2407.987237906523486012534085031032446996713414362131","861.1173916470300084261504495377425043024739914571554","2436.743725763308619092960749816106318692933687303014","-19.24649610733827783846392798978023489104363382129689","187.7855148870511714395275130898958731897480766620821","-1259.466063335212195169531010871023748854744563232277","-709.6860523972158261343923419671629587637051060458295","1423.000558608604536932163648918899935569543711292466","484.9208133389233959103861107714757012185008046446372","763.9746885074453180462508029718247316712990115789154","-327.4162918228055568224139277603073169658358026440432","-1122.337707248494521123614369562896901904418640152220","23973.06007192346989337502250398494874845408708506720","8840.543151778796869949670401421984604862699128880003","-9082.571033221549378277312292526023838132689941236879","-12270.27378289258717737657881957466807305650429436397","-4320.434071420599854743576892819691675331049612545664","3281.351967707280898543984556670710235259118405463698","5880.336263083418767219493592767818708317492833223933","-1288.482785219706549809211085113790275109642879331959","-803.9713537626580526627976840414468844364935388365037","-2986.387245331698390346145949708414455858834967096376","-586.7316859822658306283656047992829723003491823675739","3929.073189280739356198769778905960586080418779863615","1453.728280983826630077825553258703050898056317382483","1037.878071685953829685046234106860743366780050925514","-1482.745805277401336553926171580259185140208053329753","-1877.134792933828810602377451370316364621357891989679","-931.7138710369298207131581126980851620513905805624544","254.6565590420322632851077818917210811815919344882311","1391.248064745611663849820246430123214796614030838600","-431.4820563154137955051720207563800896297257103310465","16975.34005365179555009050533000516107937041784876054","19662.60356303341709846238790020024593550984564081068","15765.85130704020004301064240357947656083104783442825","3972.155036195937013764185795634749937308876197976202","-8681.748539789720512499473840242996096730194203989543","-7703.183042460387656743498394861780784700076575106134","-3049.708696569518774040135942468704911634779352213044","2971.469685992270876159892302788930292108129670398058","4370.196499857550025657084783894747734031876677385611","2524.632473357435670756946837415389227139966527203701","-656.6080000236679071742450437463693211275208125750923","-2423.452917325258132591368397957959217829861665178601","-2074.987664204263204162199830716851483704870169031179","-381.2253794988132984501358802316138392247470857452486","1219.507245791997351017860252538035146744682380716428","805.3802239840836877339667281819652171888443003165988","838.4004190058912380470543219448821914235443115661655","-390.6125197108983831575656956558201636111305409512701","-828.2085489298235758253219930356006757081473789845849","293.8999854454994790079171865082094494146506490533363","-22965.85985843951977785883587223006628792405076928067","-20026.69101529929621743747554537576887048069629325374","-7316.092745063355996548975300169565482331369744607021","8632.466133972614659252310985982644793465043032940318","8987.046882870452266200748127338744248816756004290490","4199.925399536137541108783465785304128965582292174062","-2958.429850896062893179851696175634522187021390095560","-5665.563891218624062243686482808197054863235184904433","-2945.404552250341615883104643651287431663294281737652","555.6566272478262524735403145861484390537770707372992","2936.796403550079139218970638242013974322758744804216","651.5191650747110008135060635556227666232180743487328","444.7629427486155148584918602702161457622049333694568","-1390.989671799095801316658971275073184600067187023729","-1142.861468946763860859271224968631944511098747155437","1541.978723117340843491920690654997335632919116206279","455.7146063293814470171599782651235242129856311098151","998.7943503940357037260061331795191352937661538946216","-204.8485581981121295383497187536442450324011940647949","-1560.354115460478786113711476250386112014306509906244","25278.29450605247223516529112562423587288781657290275","11873.22337179046469888005044109378787446671408425048","-8242.187303368878103323785658604027555126374435611949","-15939.98056417465751946455567789306872745912255628512","-5648.833539698031486810309720694416837861242341227280","2751.513926122717118525029734574022921057261239749143","7349.432002479077129245930487320138527887196396579062","194.9972545980371127390142753318206783334452047502143","-402.8156857682688265622049800462325595907987257153782","-3518.871908683063371167722463713374376552181380727802","-1494.304793474682619087166400375396721307777439607909","4640.927509426080087451995953783429589632369803588940","1585.757705203227141964561144798400703219894640413562","1565.169992404407137888592924342582799362959736185298","-1513.259809733540018859089666188672238777297615451800","-2974.437872674680092826212901753475972242208819679978","-1203.236292653823441598437153564865951527142648802876","72.52425949879153384040698301599842998884036742649047","1871.625274253419949517250818647194858608124560073483","-2.489984337379681666361341362948045621969765070197429","14462.74423518633102580192225823524237502860825596609","18367.74740916432711689913219912502810575714860430297","16565.76324499673961400925630526921000337443450249297","6054.315252651102952034254100792777051580892954459740","-8084.981271982030146065497115893934803061545998433631","-7988.314359128201297240919364015959817416101519999194","-3989.319346941492698525859335371231602272119870228687","2616.721186534649016680934493970036169897788778926434","4420.859270970486562095630193355634655337290952862363","2973.033519764547909146474824627687039969488363657908","-324.1453016982713707989332262410969595194473127209825","-2843.242039958969221918101261762794653424879358390111","-2281.461806143289517702658392470195144560150025832652","-642.9353229582055924928927665183236308235598082837497","1299.287274176955358490409470855361289523321919337117","1238.597083372069762230817383681570828675426312803376","1021.334042770848165110529668635291528449691525937968","-329.0529345069271079573348500899329811170455711610811","-1046.254301544052075124857362060924818517694048905299","134.7343039554480655186788228552325941588620079791654","-21431.41643507661192392650726158493697457993678274754","-20856.88281479015784660571401663659059349708627445067","-9829.261970591930907585958999196966814861251125275804","7806.858647077811827981774785577363365546600234846335","9319.700085649568180114405924685286453652118439999060","5319.898768025758256383579171601100187435481641933401","-2387.954826466841736373447020403170264502066930376059","-6958.298525165359760665355886221309296550746152109847","-3468.539106391972560670887295398968213297736424267559","130.4167253342709401698825285623058661085645012029873","3371.139930235175987370940343096776588915600470241960","1569.232678004908105313880673484968847566948896728142","750.0912101179065245750415609380442359608197763310413","-1462.257209626597452197736652121394535208578921869658","-1661.577809630240615684355192771059515041884351493459","1509.628528603869133250456671040505284128185908768108","383.8950902580816259502239917715884779698864996879279","1248.051096343638013308778159911906703363730187986273","17.18569564265260274901760034571610990094333217519021","-2038.024598002604853054532645991188063394308018947374","26118.98132017823514803387529120810044029492871875474","14943.61943482227903328457116850255971625430735856355","-6650.686262276131072415580833374348889422387492668440","-19519.81529547404067945704333355155941895199228108631","-6983.190236500848647457042860591724089812405118922223","1899.297502873688983038424995203515277346497811783168","8715.003652642963488202943622358986745434720576722170","2368.150690681864301926962120618658083737878227231428","136.8920793093482831910443246272238406481527839521448","-3954.732706163417141961077488373290331419627965482785","-2673.556440231186786375595871506657802723673830409989","5078.483935249043594670125721926702845818403229980691","1643.459143721204817182772630730123271413273760820347","2182.216979506380293664703833586468523416961563720645","-1345.838830963620501537777318021157952722412472356094","-4309.285350629108413525304135326225818270616857298235","-1488.050869922417817689426519211523527088509094291312","-228.0584943070343720919835603886532454450555855354340","2373.398940425709177876367020236623713151456855728138","773.8481328103928058186643458500631723389600248582833","12294.40387737855548614823173849184004455244840062464","16977.34966571858301862913845572077593071467784570724","17057.17475622503175013658695220988017704387344177727","8121.189758511830935868344768490586007624092305459885","-7458.443541406284389918808653948439156033975014107187","-8134.131160882738058651976911725365291142418949378248","-4912.881158613784419581465435995807691111897279859302","2030.653136098933717888434825960516061206391833398177","4407.490527709412730881592594976776779312299897714205","3392.434568825892752350943548729559313328141534290860","104.0372355841506198680609232049783930050635078746762","-3180.817620484463214391157460812371170723810181051096","-2460.523987075069437321629265332968914260047631079537","-938.2209314069133432825590545267820890922150850657831","1315.246905571876456706320919211807375254975062430487","1735.862392405992188189147617586418269768276241147998","1209.759657223166954850207025399731503326968841680649","-227.3320054566642297128407910803774238020746116287390","-1266.126209991929259396966729664100401813091860201682","-123.0794572338149156803989321165094334755661021559442","-19806.90794333834685506732819834090525250045748665845","-21314.81635440575229337844631555492486744407550254908","-12317.58384430130805020250005527399703840208659666608","6349.418659888281474363154227419204673663621492760982","9489.819687696527735093973063679592839666155440941289","6409.538948456309994399374417972222747225748405617373","-1550.281799013125267606263057621300789555474258987989","-8109.711199785217512061886243157800006692908759687186","-3957.840330296874877742767473517819198882831790006004","-404.0796555836667858753163727999380679499192203780272","3693.614351301181980145006883746936633676934626580499","2716.146658322790064799415509615557123789406209068981","1094.591086641398900496318896947912437274250932576747","-1456.269645549946420883827817869876763706452982413420","-2244.380608735636962338392373719455877272151458411079","1268.593891556261871090883000459505759446497182073132","265.2206730327749346649809229271069944357537135668622","1496.091578778639488439197917198148587432113387871024","354.6137351047722781932932090799444060236757625488818","-2508.477110048684129181005769771219369377836598443263","26517.86140875157324686379805134248778305979287686214","17922.98387741915144079932445041215068937644694653527","-4328.259142127668040873054918170572859673703425721293","-22704.70245940080949074466622805971940616027152354999","-8268.613747173738971390434576274225941735552759965376","740.4056074392611464740778308961471299437619012164253","9848.900182836035080973766381422758538530595451048714","5213.598341476210337710365441072904970861063876340963","801.2462923723508233330997243930793458484750729415321","-4241.870133920767845856621968904769727964770527614244","-4092.241355868550570635569815488217469506874233892269","5074.435909206083943809967780457349942315503368249477","1607.765329254820915989772546102530187884674235100928","2861.155651116567526208762405651011317435252198548496","-918.9310546317296090214320737728927500362088478158839","-5803.211323646092019259074499814222806376618363553826","-1767.541897994477314401145980308432268207111761980100","-663.0646207520075726320417301262932382663072876188661","2837.903194613938414496183429129769829434890424213252","1976.319600747797717779881875290418720908121189218755"};
+    constexpr int Nw=3;
+    constexpr int Nx=2;
+    constexpr int Ny=4;
+    constexpr int Nz=3;
+    const auto w = make_fvar<T,Nw>(11);
+    const auto x = make_fvar<T,0,Nx>(12);
+    const auto y = make_fvar<T,0,0,Ny>(13);
+    const auto z = make_fvar<T,0,0,0,Nz>(14);
+    const auto v = mixed_partials_f(w,x,y,z); // auto = autodiff_fvar<double,Nw,Nx,Ny,Nz>
+    int ia=0;
+    for (int iw=0 ; iw<=Nw ; ++iw)
+        for (int ix=0 ; ix<=Nx ; ++ix)
+            for (int iy=0 ; iy<=Ny ; ++iy)
+                for (int iz=0 ; iz<=Nz ; ++iz)
+                {
+                    const T answer = boost::lexical_cast<T>(answers[ia++]);
+                    BOOST_REQUIRE_CLOSE(v.derivative(iw,ix,iy,iz), answer, eps);
+                }
   }
 };
 
 BOOST_AUTO_TEST_CASE(mixed_partials)
 {
-boost::fusion::for_each(bin_float_types, mixed_partials_test()
-);
-}
-
-struct multiprecision_test {
-  template<typename T>
-  void operator()(const T &) const {
+    boost::fusion::for_each(bin_float_types, mixed_partials_test());
+}
+
+struct multiprecision_test
+{
+  template<typename T>
+  void operator()(const T&) const
+  {
     const T eps = 600*std::numeric_limits<T>::epsilon(); // percent
-    constexpr int Nw = 3;
-    constexpr int Nx = 2;
-    constexpr int Ny = 4;
-    constexpr int Nz = 3;
-    const auto w = make_fvar<T, Nw>(11);
-    const auto x = make_fvar<T, 0, Nx>(12);
-    const auto y = make_fvar<T, 0, 0, Ny>(13);
-    const auto z = make_fvar<T, 0, 0, 0, Nz>(14);
-    const auto v = mixed_partials_f(w, x, y, z); // auto = autodiff_fvar<T,Nw,Nx,Ny,Nz>
+    constexpr int Nw=3;
+    constexpr int Nx=2;
+    constexpr int Ny=4;
+    constexpr int Nz=3;
+    const auto w = make_fvar<T,Nw>(11);
+    const auto x = make_fvar<T,0,Nx>(12);
+    const auto y = make_fvar<T,0,0,Ny>(13);
+    const auto z = make_fvar<T,0,0,0,Nz>(14);
+    const auto v = mixed_partials_f(w,x,y,z); // auto = autodiff_fvar<T,Nw,Nx,Ny,Nz>
     // Calculated from Mathematica symbolic differentiation.
     const T answer = boost::lexical_cast<T>("1976.3196007477977177798818752904187209081211892187"
-                                            "5499076582535951111845769110560421820940516423255314");
+        "5499076582535951111845769110560421820940516423255314");
     // BOOST_REQUIRE_CLOSE(v.derivative(Nw,Nx,Ny,Nz), answer, eps); // Doesn't work for cpp_dec_float
     using std::fabs;
-    const double relative_error = static_cast<double>(fabs(v.derivative(Nw, Nx, Ny, Nz)/answer - 1));
-    BOOST_REQUIRE_LT(100*relative_error, eps);
+    const double relative_error = static_cast<double>(fabs(v.derivative(Nw,Nx,Ny,Nz)/answer-1));
+    BOOST_REQUIRE(100*relative_error < eps);
   }
 };
 
 BOOST_AUTO_TEST_CASE(multiprecision)
 {
-<<<<<<< HEAD
-multiprecision_test()(boost::multiprecision::cpp_dec_float_50());
-=======
     //multiprecision_test()(boost::multiprecision::cpp_bin_float_50());
     boost::fusion::for_each(bin_float_types, mixed_partials_test());
->>>>>>> 244b3844
-}
-
-struct black_scholes_test {
-  template<typename T>
-  void operator()(const T &) const {
+}
+
+struct black_scholes_test
+{
+  template<typename T>
+  void operator()(const T&) const
+  {
     //const T eps = 2725*std::numeric_limits<T>::epsilon(); // percent
     const T eps = 2600e2*std::numeric_limits<T>::epsilon(); // percent - requied by OSX
     const double K = 100.0; // Strike price
-    const auto S = make_fvar<T, 3>(105); // Stock price.
-    const auto sigma = make_fvar<T, 0, 3>(5); // Volatility.
-    const auto tau = make_fvar<T, 0, 0, 1>(T(30.0)/365); // Time to expiration in years. (30 days).
-    const auto r = make_fvar<T, 0, 0, 0, 1>(T(1.25)/100); // Interest rate.
+    const auto S     = make_fvar<T,3>(105); // Stock price.
+    const auto sigma = make_fvar<T,0,3>(5); // Volatility.
+    const auto tau   = make_fvar<T,0,0,1>(T(30.0)/365); // Time to expiration in years. (30 days).
+    const auto r     = make_fvar<T,0,0,0,1>(T(1.25)/100); // Interest rate.
     const auto call_price = black_scholes_option_price(call, K, S, sigma, tau, r);
-    const auto put_price = black_scholes_option_price(put, K, S, sigma, tau, r);
+    const auto put_price  = black_scholes_option_price(put,  K, S, sigma, tau, r);
     // Compare automatically calculated greeks by autodiff with formulas for greeks.
     // https://en.wikipedia.org/wiki/Greeks_(finance)#Formulas_for_European_option_Greeks
-    const T d1 = static_cast<T>((log(S/K) + (r + sigma*sigma/2)*tau)/(sigma*sqrt(tau)));
-    const T d2 = static_cast<T>((log(S/K) + (r - sigma*sigma/2)*tau)/(sigma*sqrt(tau)));
+    const T d1 = static_cast<T>((log(S/K) + (r+sigma*sigma/2)*tau) / (sigma*sqrt(tau)));
+    const T d2 = static_cast<T>((log(S/K) + (r-sigma*sigma/2)*tau) / (sigma*sqrt(tau)));
     const T Phi_pd1 = Phi(d1);
     // intermediate cpp_dec_float calculation can't go to template function as it can't be implicitly cast back to T.
     const T Phi_nd1 = Phi(static_cast<T>(-d1));
@@ -2036,67 +1839,61 @@
     //const T formula_call_delta = +Phi(+d1);
     const T formula_call_delta = +Phi_pd1;
     //const T formula_put_delta  = -Phi(-d1);
-    const T formula_put_delta = -Phi_nd1;
+    const T formula_put_delta  = -Phi_nd1;
     const T formula_vega = static_cast<T>(S*phi(d1)*sqrt(tau));
     //const T formula_call_theta = static_cast<T>(-S*phi(d1)*sigma/(2*sqrt(tau))-r*K*exp(-r*tau)*Phi(+d2));
-    const T formula_call_theta = static_cast<T>(-S*phi(d1)*sigma/(2*sqrt(tau)) -
-        r*K*exp(-r*tau)*Phi_pd2);
+    const T formula_call_theta = static_cast<T>(-S*phi(d1)*sigma/(2*sqrt(tau))-r*K*exp(-r*tau)*Phi_pd2);
     //const T formula_put_theta  = static_cast<T>(-S*phi(d1)*sigma/(2*sqrt(tau))+r*K*exp(-r*tau)*Phi(-d2));
-    const T formula_put_theta = static_cast<T>(-S*phi(d1)*sigma/(2*sqrt(tau)) +
-        r*K*exp(-r*tau)*Phi_nd2);
+    const T formula_put_theta  = static_cast<T>(-S*phi(d1)*sigma/(2*sqrt(tau))+r*K*exp(-r*tau)*Phi_nd2);
     //const T formula_call_rho = static_cast<T>(+K*tau*exp(-r*tau)*Phi(+d2));
     const T formula_call_rho = static_cast<T>(+K*tau*exp(-r*tau)*Phi_pd2);
     //const T formula_put_rho  = static_cast<T>(-K*tau*exp(-r*tau)*Phi(-d2));
-    const T formula_put_rho = static_cast<T>(-K*tau*exp(-r*tau)*Phi_nd2);
+    const T formula_put_rho  = static_cast<T>(-K*tau*exp(-r*tau)*Phi_nd2);
     const T formula_gamma = static_cast<T>(phi(d1)/(S*sigma*sqrt(tau)));
     const T formula_vanna = static_cast<T>(-phi(d1)*d2/sigma);
-    const T formula_charm = static_cast<T>(phi(d1)*(d2*sigma*sqrt(tau) - 2*r*tau)/
-        (2*tau*sigma*sqrt(tau)));
+    const T formula_charm = static_cast<T>(phi(d1)*(d2*sigma*sqrt(tau)-2*r*tau)/(2*tau*sigma*sqrt(tau)));
     const T formula_vomma = static_cast<T>(S*phi(d1)*sqrt(tau)*d1*d2/sigma);
-    const T formula_veta = static_cast<T>(-S*phi(d1)*sqrt(tau)*
-        (r*d1/(sigma*sqrt(tau)) - (1 + d1*d2)/(2*tau)));
-    const T formula_speed = static_cast<T>(-phi(d1)*(d1/(sigma*sqrt(tau)) + 1)/(S*S*sigma*sqrt(tau)));
-    const T formula_zomma = static_cast<T>(phi(d1)*(d1*d2 - 1)/(S*sigma*sigma*sqrt(tau)));
-    const T formula_color = static_cast<T>(-phi(d1)/(2*S*tau*sigma*sqrt(tau))*
-        (1 + (2*r*tau - d2*sigma*sqrt(tau))*d1/(sigma*sqrt(tau))));
-    const T formula_ultima =
-        -formula_vega*static_cast<T>((d1*d2*(1 - d1*d2) + d1*d1 + d2*d2)/(sigma*sigma));
-    BOOST_REQUIRE_CLOSE(call_price.derivative(1, 0, 0, 0), formula_call_delta, eps);
-    BOOST_REQUIRE_CLOSE(call_price.derivative(0, 1, 0, 0), formula_vega, eps);
-    BOOST_REQUIRE_CLOSE(-call_price.derivative(0, 0, 1, 0), formula_call_theta, eps); // minus sign from tau = T-time
-    BOOST_REQUIRE_CLOSE(call_price.derivative(0, 0, 0, 1), formula_call_rho, eps);
-    BOOST_REQUIRE_CLOSE(put_price.derivative(1, 0, 0, 0), formula_put_delta, eps);
-    BOOST_REQUIRE_CLOSE(put_price.derivative(0, 1, 0, 0), formula_vega, eps);
-    BOOST_REQUIRE_CLOSE(-put_price.derivative(0, 0, 1, 0), formula_put_theta, eps);
-    BOOST_REQUIRE_CLOSE(put_price.derivative(0, 0, 0, 1), formula_put_rho, eps);
-    BOOST_REQUIRE_CLOSE(call_price.derivative(2, 0, 0, 0), formula_gamma, eps);
-    BOOST_REQUIRE_CLOSE(put_price.derivative(2, 0, 0, 0), formula_gamma, eps);
-    BOOST_REQUIRE_CLOSE(call_price.derivative(1, 1, 0, 0), formula_vanna, eps);
-    BOOST_REQUIRE_CLOSE(put_price.derivative(1, 1, 0, 0), formula_vanna, eps);
-    BOOST_REQUIRE_CLOSE(-call_price.derivative(1, 0, 1, 0), formula_charm, eps);
-    BOOST_REQUIRE_CLOSE(-put_price.derivative(1, 0, 1, 0), formula_charm, eps);
-    BOOST_REQUIRE_CLOSE(call_price.derivative(0, 2, 0, 0), formula_vomma, eps);
-    BOOST_REQUIRE_CLOSE(put_price.derivative(0, 2, 0, 0), formula_vomma, eps);
-    BOOST_REQUIRE_CLOSE(call_price.derivative(0, 1, 1, 0), formula_veta, eps);
-    BOOST_REQUIRE_CLOSE(put_price.derivative(0, 1, 1, 0), formula_veta, eps);
-    BOOST_REQUIRE_CLOSE(call_price.derivative(3, 0, 0, 0), formula_speed, eps);
-    BOOST_REQUIRE_CLOSE(put_price.derivative(3, 0, 0, 0), formula_speed, eps);
-    BOOST_REQUIRE_CLOSE(call_price.derivative(2, 1, 0, 0), formula_zomma, eps);
-    BOOST_REQUIRE_CLOSE(put_price.derivative(2, 1, 0, 0), formula_zomma, eps);
-    BOOST_REQUIRE_CLOSE(call_price.derivative(2, 0, 1, 0), formula_color, eps);
-    BOOST_REQUIRE_CLOSE(put_price.derivative(2, 0, 1, 0), formula_color, eps);
-    BOOST_REQUIRE_CLOSE(call_price.derivative(0, 3, 0, 0), formula_ultima, eps);
-    BOOST_REQUIRE_CLOSE(put_price.derivative(0, 3, 0, 0), formula_ultima, eps);
+    const T formula_veta = static_cast<T>(-S*phi(d1)*sqrt(tau)*(r*d1/(sigma*sqrt(tau))-(1+d1*d2)/(2*tau)));
+    const T formula_speed = static_cast<T>(-phi(d1)*(d1/(sigma*sqrt(tau))+1)/(S*S*sigma*sqrt(tau)));
+    const T formula_zomma = static_cast<T>(phi(d1)*(d1*d2-1)/(S*sigma*sigma*sqrt(tau)));
+    const T formula_color =
+      static_cast<T>(-phi(d1)/(2*S*tau*sigma*sqrt(tau))*(1+(2*r*tau-d2*sigma*sqrt(tau))*d1/(sigma*sqrt(tau))));
+    const T formula_ultima = -formula_vega*static_cast<T>((d1*d2*(1-d1*d2)+d1*d1+d2*d2)/(sigma*sigma));
+    BOOST_REQUIRE_CLOSE( call_price.derivative(1,0,0,0), formula_call_delta, eps);
+    BOOST_REQUIRE_CLOSE( call_price.derivative(0,1,0,0), formula_vega, eps);
+    BOOST_REQUIRE_CLOSE(-call_price.derivative(0,0,1,0), formula_call_theta, eps); // minus sign from tau = T-time
+    BOOST_REQUIRE_CLOSE( call_price.derivative(0,0,0,1), formula_call_rho, eps);
+    BOOST_REQUIRE_CLOSE(  put_price.derivative(1,0,0,0), formula_put_delta, eps);
+    BOOST_REQUIRE_CLOSE(  put_price.derivative(0,1,0,0), formula_vega, eps);
+    BOOST_REQUIRE_CLOSE( -put_price.derivative(0,0,1,0), formula_put_theta, eps);
+    BOOST_REQUIRE_CLOSE(  put_price.derivative(0,0,0,1), formula_put_rho, eps);
+    BOOST_REQUIRE_CLOSE( call_price.derivative(2,0,0,0), formula_gamma, eps);
+    BOOST_REQUIRE_CLOSE(  put_price.derivative(2,0,0,0), formula_gamma, eps);
+    BOOST_REQUIRE_CLOSE( call_price.derivative(1,1,0,0), formula_vanna, eps);
+    BOOST_REQUIRE_CLOSE(  put_price.derivative(1,1,0,0), formula_vanna, eps);
+    BOOST_REQUIRE_CLOSE(-call_price.derivative(1,0,1,0), formula_charm, eps);
+    BOOST_REQUIRE_CLOSE( -put_price.derivative(1,0,1,0), formula_charm, eps);
+    BOOST_REQUIRE_CLOSE( call_price.derivative(0,2,0,0), formula_vomma, eps);
+    BOOST_REQUIRE_CLOSE(  put_price.derivative(0,2,0,0), formula_vomma, eps);
+    BOOST_REQUIRE_CLOSE( call_price.derivative(0,1,1,0), formula_veta, eps);
+    BOOST_REQUIRE_CLOSE(  put_price.derivative(0,1,1,0), formula_veta, eps);
+    BOOST_REQUIRE_CLOSE( call_price.derivative(3,0,0,0), formula_speed, eps);
+    BOOST_REQUIRE_CLOSE(  put_price.derivative(3,0,0,0), formula_speed, eps);
+    BOOST_REQUIRE_CLOSE( call_price.derivative(2,1,0,0), formula_zomma, eps);
+    BOOST_REQUIRE_CLOSE(  put_price.derivative(2,1,0,0), formula_zomma, eps);
+    BOOST_REQUIRE_CLOSE( call_price.derivative(2,0,1,0), formula_color, eps);
+    BOOST_REQUIRE_CLOSE(  put_price.derivative(2,0,1,0), formula_color, eps);
+    BOOST_REQUIRE_CLOSE( call_price.derivative(0,3,0,0), formula_ultima, eps);
+    BOOST_REQUIRE_CLOSE(  put_price.derivative(0,3,0,0), formula_ultima, eps);
   }
 };
 
 BOOST_AUTO_TEST_CASE(black_scholes)
 {
-boost::fusion::for_each(bin_float_types, black_scholes_test()
-);
-}
-
-/*
+    boost::fusion::for_each(bin_float_types, black_scholes_test());
+}
+
+
 // Compilation tests for boost special functions.
 struct boost_special_functions_test {
 
@@ -2546,7 +2343,6 @@
 boost::fusion::for_each(multiprecision_float_types, boost_special_functions_test{}
 );
 }
-*/
 
 
 BOOST_AUTO_TEST_SUITE_END()